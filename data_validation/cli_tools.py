--- conflicted
+++ resolved
@@ -258,6 +258,7 @@
         default=1,
         help="Number of partitions to be validated in a single yaml file.",
     )
+
     required_arguments.add_argument(
         "--config-dir",
         "-cdir",
@@ -274,7 +275,6 @@
         required=True,
         help="Number of partitions into which the table should be split",
         type=_check_positive,
-<<<<<<< HEAD
     )
     # User can provide tables or custom queries, but not both
     # However, Argprase does not support adding an argument_group to an argument_group or adding a
@@ -315,8 +315,6 @@
         "--target-query",
         "-tq",
         help="Target sql query",
-=======
->>>>>>> 44863bd8
     )
 
 
@@ -491,6 +489,9 @@
     _configure_column_parser(column_parser)
 
     row_parser = validate_subparsers.add_parser("row", help="Run a row validation")
+    optional_arguments = row_parser.add_argument_group("optional arguments")
+    required_arguments = row_parser.add_argument_group("required arguments")
+    _configure_row_parser(row_parser, optional_arguments, required_arguments)
     optional_arguments = row_parser.add_argument_group("optional arguments")
     required_arguments = row_parser.add_argument_group("required arguments")
     _configure_row_parser(row_parser, optional_arguments, required_arguments)
@@ -572,7 +573,6 @@
             "-rbs",
             help="Row batch size used for random row filters (default 10,000).",
         )
-<<<<<<< HEAD
         # Generate table partitions follows a new argument spec where either the table names or queries can be provided, but not both.
         # that is specified in configure_partition_parser. If we use the same spec for row and column validation, the custom query commands
         # may get subsumed by validate and validate commands by specifying tables name or queries. Until this -tbls will be
@@ -586,18 +586,6 @@
         )
 
     # Group required arguments
-=======
-
-    # Group required arguments
-    if not is_custom_query:
-        required_arguments.add_argument(
-            "--tables-list",
-            "-tbls",
-            default=None,
-            required=True,
-            help="Comma separated tables list in the form 'schema.table=target_schema.target_table'",
-        )
->>>>>>> 44863bd8
     required_arguments.add_argument(
         "--primary-keys",
         "-pk",
@@ -633,6 +621,11 @@
             "Individual columns to compare. If comparing a calculated field use "
             "the column alias."
         ),
+    )
+    _add_common_arguments(
+        optional_arguments,
+        required_arguments,
+        is_generate_partitions=is_generate_partitions,
     )
     _add_common_arguments(
         optional_arguments,
@@ -1002,6 +995,7 @@
             "-cj",
             help="Store the validation config in the JSON File Path specified to be used for application use cases",
         )
+
     optional_arguments.add_argument(
         "--format",
         "-fmt",
@@ -1035,27 +1029,6 @@
         )
 
 
-<<<<<<< HEAD
-def _check_positive(value: int) -> int:
-    ivalue = int(value)
-    if ivalue <= 0:
-        raise argparse.ArgumentTypeError("%s is an invalid positive int value" % value)
-    return ivalue
-
-
-def check_no_yaml_files(partition_num: int, parts_per_file: int):
-    """Check that number of yaml files generated is less than 10,001
-    Will be invoked after all the arguments are processed."""
-    if math.ceil(partition_num / parts_per_file) < 10001:
-        return
-    else:
-        raise argparse.ArgumentTypeError(
-            f"partition-num={partition_num} results in more than the maximum number of yaml files (i.e. 10,000). Reduce the number of yaml files by using the --parts-per-file argument or decreasing the number of partitions."
-        )
-
-
-=======
->>>>>>> 44863bd8
 def get_connection_config_from_args(args):
     """Return dict with connection config supplied."""
     config = {
