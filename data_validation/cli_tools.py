# Copyright 2020 Google LLC
#
# Licensed under the Apache License, Version 2.0 (the "License");
# you may not use this file except in compliance with the License.
# You may obtain a copy of the License at
#
#      http://www.apache.org/licenses/LICENSE-2.0
#
# Unless required by applicable law or agreed to in writing, software
# distributed under the License is distributed on an "AS IS" BASIS,
# WITHOUT WARRANTIES OR CONDITIONS OF ANY KIND, either express or implied.
# See the License for the specific language governing permissions and
# limitations under the License.
"""The Data Validation CLI tool is intended to help to build and execute
data validation runs with ease.

The Data Validator can be called either using:
    data-validation -h
    python -m data_validation -h

ex.
Step 1) Store Connection to be used in validation
data-validation connections add -c my_bq_conn BigQuery --project-id pso-kokoro-resources

Step 2) Run Validation using supplied connections
data-validation validate column -sc my_bq_conn -tc my_bq_conn \
-tbls bigquery-public-data.new_york_citibike.citibike_trips,bigquery-public-data.new_york_citibike.citibike_stations \
--sum '*' --count '*'

python -m data_validation validate column -sc my_bq_conn -tc my_bq_conn \
-tbls bigquery-public-data.new_york_citibike.citibike_trips \
--grouped-columns starttime \
--sum tripduration --count tripduration

data-validation validate column \
-sc my_bq_conn -tc my_bq_conn \
-tbls bigquery-public-data.new_york_citibike.citibike_trips,bigquery-public-data.new_york_citibike.citibike_stations \
--sum tripduration,start_station_name --count tripduration,start_station_name \
-bqrh pso-kokoro-resources.pso_data_validator.results
-c ex_yaml.yaml

data-validation run-config -c ex_yaml.yaml
"""

import argparse
import csv
import json
import sys
import uuid

from data_validation import consts
from data_validation import state_manager

CONNECTION_SOURCE_FIELDS = {
    "BigQuery": [
        ["project_id", "GCP Project to use for BigQuery"],
        ["google_service_account_key_path", "(Optional) GCP SA Key Path"],
    ],
    "Teradata": [
        ["host", "Desired Teradata host"],
        ["port", "Teradata port to connect on"],
        ["user_name", "User used to connect"],
        ["password", "Password for supplied user"],
        ["logmech", "Log on mechanism"],
    ],
    "Oracle": [
        ["host", "Desired Oracle host"],
        ["port", "Oracle port to connect on"],
        ["user", "User used to connect"],
        ["password", "Password for supplied user"],
        ["database", "Database to connect to"],
    ],
    "MSSQL": [
        ["host", "Desired SQL Server host (default localhost)"],
        ["port", "SQL Server port to connect on (default 1433)"],
        ["user", "User used to connect"],
        ["password", "Password for supplied user"],
        ["database", "Database to connect to (default master)"],
    ],
    "MySQL": [
        ["host", "Desired MySQL host (default localhost)"],
        ["port", "MySQL port to connect on (default 3306)"],
        ["user", "User used to connect"],
        ["password", "Password for supplied user"],
        ["database", "Database to connect to (default master)"],
    ],
    "Snowflake": [
        ["user", "Username to connect to"],
        ["password", "Password for authentication of user"],
        ["account", "Snowflake account to connect to"],
        ["database", "Database in snowflake to connect to"],
        ["schema", "Schema in the database to connect to"],
    ],
    "Postgres": [
        ["host", "Desired Postgres host."],
        ["port", "Postgres port to connect on (ie. 5432)"],
        ["user", "Username to connect to"],
        ["password", "Password for authentication of user"],
        ["database", "Database in postgres to connect to (default postgres)"],
    ],
    "Redshift": [
        ["host", "Desired Postgres host."],
        ["port", "Postgres port to connect on (ie. 5439)"],
        ["user", "Username to connect to"],
        ["password", "Password for authentication of user"],
        ["database", "Database in postgres to connect to (default postgres)"],
    ],
    "Spanner": [
        ["project_id", "GCP Project to use for Spanner"],
        ["instance_id", "ID of Spanner instance to connect to"],
        ["database_id", "ID of Spanner database (schema) to connect to"],
        ["google_service_account_key_path", "(Optional) GCP SA Key Path"],
    ],
    "FileSystem": [
        ["table_name", "Table name to use as reference for file data"],
        ["file_path", "The local, s3, or GCS file path to the data"],
        ["file_type", "The file type of the file.'csv' or 'json'"],
    ],
    "Impala": [
        ["host", "Desired Impala host"],
        ["port", "Desired Imapala port (10000 if not provided)"],
        ["database", "Desired Impala database (default if not provided)"],
        ["auth_mechanism", "Desired Impala auth mechanism (PLAIN if not provided)"],
        [
            "kerberos_service_name",
            "Desired Kerberos service name ('impala' if not provided)",
        ],
    ],
}


def get_parsed_args():
    """Return ArgParser with configured CLI arguments."""
    parser = configure_arg_parser()
    return parser.parse_args()


def configure_arg_parser():
    """Extract Args for Run."""
    parser = argparse.ArgumentParser(
        usage=__doc__, formatter_class=argparse.RawDescriptionHelpFormatter
    )

    parser.add_argument("--verbose", "-v", action="store_true", help="Verbose logging")

<<<<<<< HEAD
    # beta feature only available in run/validate command
    if "beta" in sys.argv:
        parser.add_argument(
            "beta",
            nargs="?",
            help="Beta flag to enable beta features for the tool.",
            default="",
        )
        subparsers = parser.add_subparsers(dest="command")
        _configure_run_parser(subparsers)
        _configure_validate_parser(subparsers)
    else:
        subparsers = parser.add_subparsers(dest="command")
        _configure_validate_parser(subparsers)
        _configure_run_config_parser(subparsers)
        _configure_validation_config_parser(subparsers)
        _configure_connection_parser(subparsers)
        _configure_find_tables(subparsers)
        _configure_raw_query(subparsers)
        _configure_run_parser(subparsers)
=======
    subparsers = parser.add_subparsers(dest="command")
    _configure_validate_parser(subparsers)
    _configure_run_config_parser(subparsers)
    _configure_connection_parser(subparsers)
    _configure_find_tables(subparsers)
    _configure_raw_query(subparsers)
    _configure_run_parser(subparsers)
    _configure_beta_parser(subparsers)
>>>>>>> 100b3eab

    return parser


def _configure_beta_parser(subparsers):
    """Configure beta commands for the parser."""
    connection_parser = subparsers.add_parser(
        "beta", help="Run a Beta command for new utilities and features."
    )
    beta_subparsers = connection_parser.add_subparsers(dest="beta_cmd")

    _configure_run_parser(beta_subparsers)
    _configure_validate_parser(beta_subparsers)
    _configure_deploy(beta_subparsers)


def _configure_deploy(subparsers):
    """Configure arguments for deploying as a service."""
    subparsers.add_parser(
        "deploy", help="Deploy Data Validation as a Service (w/ Flask)"
    )


def _configure_find_tables(subparsers):
    """Configure arguments for text search table matching."""
    find_tables_parser = subparsers.add_parser(
        "find-tables", help="Build tables list using approx string matching"
    )
    find_tables_parser.add_argument(
        "--source-conn", "-sc", help="Source connection name"
    )
    find_tables_parser.add_argument(
        "--target-conn", "-tc", help="Target connection name"
    )
    find_tables_parser.add_argument(
        "--allowed-schemas", "-as", help="List of source schemas to match."
    )
    find_tables_parser.add_argument(
        "--score-cutoff",
        "-score",
        type=float,
        help="The minimum distance score allowed to match tables (0 to 1).",
    )


def _configure_raw_query(subparsers):
    """Configure arguments for text search table matching."""
    query_parser = subparsers.add_parser(
        "query", help="Run an adhoc query against the supplied connection"
    )
    query_parser.add_argument("--conn", "-c", help="Connection name to query")
    query_parser.add_argument("--query", "-q", help="Raw query to execute")


def _configure_run_config_parser(subparsers):
    """Configure arguments to run a data validation YAML config using the legacy run-config command."""
    run_config_parser = subparsers.add_parser(
        "run-config",
        help="Run validations stored in a YAML config file. Note: the 'configs run' command is now the recommended approach",
    )

    run_config_parser.add_argument(
        "--config-file",
        "-c",
        help="YAML Config File Path to be used for building or running validations.",
    )


def _configure_validation_config_parser(subparsers):
    """Configure arguments to run a data validation YAML config."""
    validation_config_parser = subparsers.add_parser(
        "configs", help="Run validations stored in a YAML config file"
    )
    configs_subparsers = validation_config_parser.add_subparsers(
        dest="validation_config_cmd"
    )
    _ = configs_subparsers.add_parser("list", help="List your validation configs")
    run_parser = configs_subparsers.add_parser(
        "run", help="Run your validation configs"
    )
    run_parser.add_argument(
        "--config-file",
        "-c",
        help="YAML Config File Path to be used for building or running validations.",
    )

    get_parser = configs_subparsers.add_parser(
        "get", help="Get and print a validation config"
    )
    get_parser.add_argument(
        "--config-file",
        "-c",
        help="YAML Config File Path to be used for building or running validations.",
    )


def _configure_run_parser(subparsers):
    """Configure arguments to run a data validation."""

    # subparsers = parser.add_subparsers(dest="command")

    run_parser = subparsers.add_parser(
        "run", help="Run a validation and optionally store to config (deprecated)"
    )

    run_parser.add_argument(
        "--type",
        "-t",
        help="Type of Data Validation (Column, GroupedColumn, Row, Schema)",
    )
    run_parser.add_argument("--source-conn", "-sc", help="Source connection name")
    run_parser.add_argument("--target-conn", "-tc", help="Target connection name")
    run_parser.add_argument(
        "--tables-list",
        "-tbls",
        help="Comma separated tables list in the form 'schema.table=target_schema.target_table'",
    )
    run_parser.add_argument(
        "--count",
        "-count",
        help="Comma separated list of columns for count 'col_a,col_b' or * for all columns",
    )
    run_parser.add_argument(
        "--sum",
        "-sum",
        help="Comma separated list of columns for sum 'col_a,col_b' or * for all columns",
    )
    run_parser.add_argument(
        "--avg",
        "-avg",
        help="Comma separated list of columns for avg 'col_a,col_b' or * for all columns",
    )
    run_parser.add_argument(
        "--min",
        "-min",
        help="Comma separated list of columns for min 'col_a,col_b' or * for all columns",
    )
    run_parser.add_argument(
        "--max",
        "-max",
        help="Comma separated list of columns for max 'col_a,col_b' or * for all columns",
    )
    run_parser.add_argument(
        "--grouped-columns",
        "-gc",
        help="Comma separated list of columns to use in GroupBy 'col_a,col_b'",
    )
    run_parser.add_argument(
        "--primary-keys",
        "-pk",
        help="Comma separated list of primary key columns 'col_a,col_b'",
    )
    run_parser.add_argument(
        "--result-handler-config", "-rc", help="Result handler config details"
    )
    run_parser.add_argument(
        "--bq-result-handler", "-bqrh", help="BigQuery result handler config details"
    )
    run_parser.add_argument(
        "--config-file",
        "-c",
        help="Store the validation in the YAML Config File Path specified",
    )
    run_parser.add_argument(
        "--labels", "-l", help="Key value pair labels for validation run",
    )
    run_parser.add_argument(
        "--service-account",
        "-sa",
        help="Path to SA key file for result handler output",
    )
    run_parser.add_argument(
        "--threshold",
        "-th",
        type=threshold_float,
        help="Float max threshold for percent difference",
    )
    run_parser.add_argument(
        "--filters",
        "-filters",
        help="Filters in the format source_filter:target_filter",
    )
    run_parser.add_argument(
        "--format",
        "-fmt",
        default="table",
        help="Set the format for printing command output, Supported formats are (text, csv, json, table). It defaults "
        "to table",
    )
    run_parser.add_argument(
        "--use-random-row",
        "-rr",
        action="store_true",
        help="Finds a set of random rows of the first primary key supplied.",
    )
    run_parser.add_argument(
        "--random-row-batch-size",
        "-rbs",
        help="Row batch size used for random row filters (default 10,000).",
    )


def _configure_connection_parser(subparsers):
    """Configure the Parser for Connection Management."""
    connection_parser = subparsers.add_parser(
        "connections", help="Manage & Store connections to your Databases"
    )
    connect_subparsers = connection_parser.add_subparsers(dest="connect_cmd")
    _ = connect_subparsers.add_parser("list", help="List your connections")

    add_parser = connect_subparsers.add_parser("add", help="Store a new connection")
    add_parser.add_argument(
        "--connection-name", "-c", help="Name of connection used as reference"
    )
    _configure_database_specific_parsers(add_parser)


def _configure_database_specific_parsers(parser):
    """Configure a separate subparser for each supported DB."""
    subparsers = parser.add_subparsers(dest="connect_type")

    raw_parser = subparsers.add_parser(
        "Raw", help="Supply Raw JSON config for a connection"
    )
    raw_parser.add_argument("--json", "-j", help="Json string config")

    for database in CONNECTION_SOURCE_FIELDS:
        db_parser = subparsers.add_parser(
            database, help=f"Store a {database} connection"
        )

        for field_obj in CONNECTION_SOURCE_FIELDS[database]:
            arg_field = "--" + field_obj[0].replace("_", "-")
            help_txt = field_obj[1]
            db_parser.add_argument(arg_field, help=help_txt)


def _configure_validate_parser(subparsers):
    """Configure arguments to run validations."""
    validate_parser = subparsers.add_parser(
        "validate", help="Run a validation and optionally store to config"
    )

    # Keep these in order to support data-validation run command for backwards-compatibility
    validate_parser.add_argument("--type", "-t", help="Type of Data Validation")
    validate_parser.add_argument(
        "--result-handler-config", "-rc", help="Result handler config details"
    )

    validate_subparsers = validate_parser.add_subparsers(dest="validate_cmd")

    column_parser = validate_subparsers.add_parser(
        "column", help="Run a column validation"
    )
    _configure_column_parser(column_parser)

    schema_parser = validate_subparsers.add_parser(
        "schema", help="Run a schema validation"
    )
    _configure_schema_parser(schema_parser)


def _configure_column_parser(column_parser):
    """Configure arguments to run column level validations."""
    _add_common_arguments(column_parser)
    column_parser.add_argument(
        "--count",
        "-count",
        help="Comma separated list of columns for count 'col_a,col_b' or * for all columns",
    )
    column_parser.add_argument(
        "--sum",
        "-sum",
        help="Comma separated list of columns for sum 'col_a,col_b' or * for all columns",
    )
    column_parser.add_argument(
        "--avg",
        "-avg",
        help="Comma separated list of columns for avg 'col_a,col_b' or * for all columns",
    )
    column_parser.add_argument(
        "--min",
        "-min",
        help="Comma separated list of columns for min 'col_a,col_b' or * for all columns",
    )
    column_parser.add_argument(
        "--max",
        "-max",
        help="Comma separated list of columns for max 'col_a,col_b' or * for all columns",
    )
    column_parser.add_argument(
        "--grouped-columns",
        "-gc",
        help="Comma separated list of columns to use in GroupBy 'col_a,col_b'",
    )
    column_parser.add_argument(
        "--primary-keys",
        "-pk",
        help="Comma separated list of primary key columns 'col_a,col_b'",
    )
    column_parser.add_argument(
        "--labels", "-l", help="Key value pair labels for validation run"
    )
    column_parser.add_argument(
        "--threshold",
        "-th",
        type=threshold_float,
        help="Float max threshold for percent difference",
    )
    column_parser.add_argument(
        "--filters",
        "-filters",
        help="Filters in the format source_filter:target_filter",
    )
    column_parser.add_argument(
        "--use-random-row",
        "-rr",
        action="store_true",
        help="Finds a set of random rows of the first primary key supplied.",
    )
    column_parser.add_argument(
        "--random-row-batch-size",
        "-rbs",
        help="Row batch size used for random row filters (default 10,000).",
    )


def _configure_schema_parser(schema_parser):
    """Configure arguments to run column level validations."""
    _add_common_arguments(schema_parser)


def _add_common_arguments(parser):
    parser.add_argument("--source-conn", "-sc", help="Source connection name")
    parser.add_argument("--target-conn", "-tc", help="Target connection name")
    parser.add_argument(
        "--tables-list",
        "-tbls",
        help="Comma separated tables list in the form 'schema.table=target_schema.target_table'",
    )
    parser.add_argument(
        "--bq-result-handler", "-bqrh", help="BigQuery result handler config details"
    )
    parser.add_argument(
        "--service-account",
        "-sa",
        help="Path to SA key file for result handler output",
    )
    parser.add_argument(
        "--config-file",
        "-c",
        help="Store the validation in the YAML Config File Path specified",
    )
    parser.add_argument(
        "--format",
        "-fmt",
        default="table",
        help="Set the format for printing command output, Supported formats are (text, csv, json, table). Defaults "
        "to table",
    )


def get_connection_config_from_args(args):
    """Return dict with connection config supplied."""
    config = {consts.SOURCE_TYPE: args.connect_type}

    if args.connect_type == "Raw":
        return json.loads(args.json)

    for field_obj in CONNECTION_SOURCE_FIELDS[args.connect_type]:
        field = field_obj[0]
        config[field] = getattr(args, field)

    return config


def threshold_float(x):
    """Restrict threshold arg to be a positive float."""
    try:
        x = float(x)
    except ValueError:
        raise argparse.ArgumentTypeError("%r not a floating-point literal" % (x,))

    if x < 0.0 or x > sys.float_info.max:
        raise argparse.ArgumentTypeError(
            "%r must be positive and below the max float value" % (x,)
        )
    elif x != x:
        raise argparse.ArgumentTypeError("%r must be a number" % (x,))
    return x


# def _get_data_validation_directory():
#     raw_dir_path = (
#         os.environ.get(consts.ENV_DIRECTORY_VAR) or consts.DEFAULT_ENV_DIRECTORY
#     )
#     dir_path = os.path.expanduser(raw_dir_path)
#     if not os.path.exists(dir_path):
#         os.makedirs(dir_path)
#     return dir_path

# def _get_connection_file(connection_name):
#     dir_path = _get_data_validation_directory()
#     file_name = f"{connection_name}.connection.json"
#     return os.path.join(dir_path, file_name)


def _generate_random_name(conn):
    name = f"{conn[consts.SOURCE_TYPE]}_{str(uuid.uuid4())}"
    return name


def store_connection(connection_name, conn):
    """Store the connection config under the given name."""
    mgr = state_manager.StateManager()
    mgr.create_connection(connection_name, conn)


#     connection_name = connection_name or _generate_random_name(conn)
#     file_path = _get_connection_file(connection_name)

#     with open(file_path, "w") as file:
#         file.write(json.dumps(conn))

# def get_connections():
#     """ Return dict with connection name and path key pairs."""
#     connections = {}

#     dir_path = _get_data_validation_directory()
#     all_config_files = os.listdir(dir_path)
#     for config_file in all_config_files:
#         if config_file.endswith(".connection.json"):
#             config_file_path = os.path.join(dir_path, config_file)
#             conn_name = config_file.split(".")[0]

#             connections[conn_name] = config_file_path

#     return connections


def list_connections():
    """List all saved connections."""
    mgr = state_manager.StateManager()
    connections = mgr.list_connections()

    for conn_name in connections:
        print(f"Connection Name: {conn_name}")


def get_connection(connection_name):
    """Return dict connection details for a specific connection."""
    mgr = state_manager.StateManager()
    return mgr.get_connection_config(connection_name)


#     with open(file_path, "r") as file:
#         conn_str = file.read()
#     return json.loads(conn_str)


def store_validation(validation_file_name, yaml_config):
    """Store the validation YAML config under the given name."""
    mgr = state_manager.StateManager()
    mgr.create_validation_yaml(validation_file_name, yaml_config)


def get_validation(validation_name):
    """Return validation YAML for a specific connection."""
    mgr = state_manager.StateManager()
    return mgr.get_validation_config(validation_name)


def list_validations():
    """List all saved validation YAMLs."""
    mgr = state_manager.StateManager()
    validations = mgr.list_validations()

    print("Validation YAMLs found:")
    for validation_name in validations:
        print(f"{validation_name}.yaml")


def get_labels(arg_labels):
    """Return list of tuples representing key-value label pairs."""
    labels = []
    if arg_labels:
        pairs = arg_labels.split(",")
        for pair in pairs:
            kv = pair.split("=")
            if len(kv) == 2:
                labels.append((kv[0], kv[1]))
            else:
                raise ValueError("Labels must be comma-separated key-value pairs.")
    return labels


def get_filters(filter_value):
    """Returns parsed JSON from filter file. Backwards compatible for JSON input.

    filter_value (str): Filter argument specified.
    """
    try:
        filter_config = json.loads(filter_value)
    except json.decoder.JSONDecodeError:
        filter_config = []
        filter_vals = filter_value.split(":")
        if len(filter_vals) == 1:
            filter_dict = {
                "type": "custom",
                "source": filter_vals[0],
                "target": filter_vals[0],
            }
        elif len(filter_vals) == 2:
            if not filter_vals[1]:
                raise ValueError("Please provide valid target filter.")
            filter_dict = {
                "type": "custom",
                "source": filter_vals[0],
                "target": filter_vals[1],
            }
        else:
            raise ValueError("Unable to parse filter arguments.")
        filter_config.append(filter_dict)
    return filter_config


def get_result_handler(rc_value, sa_file=None):
    """Returns dict of result handler config. Backwards compatible for JSON input.

    rc_value (str): Result config argument specified.
    sa_file (str): SA path argument specified.
    """
    try:
        result_handler = json.loads(rc_value)
    except json.decoder.JSONDecodeError:
        config = rc_value.split(".", 1)
        if len(config) == 2:
            result_handler = {
                "type": "BigQuery",
                "project_id": config[0],
                "table_id": config[1],
            }
        else:
            raise ValueError(f"Unable to parse result handler config: `{rc_value}`")

        if sa_file:
            result_handler["google_service_account_key_path"] = sa_file

    return result_handler


def get_arg_list(arg_value, default_value=None):
    """Returns list of values from argument provided. Backwards compatible for JSON input.

    arg_value (str): Argument supplied
    default_value (Any): A default value to supply when arg_value is empty.
    """
    if not arg_value:
        return default_value

    try:
        arg_list = json.loads(arg_value)
    except json.decoder.JSONDecodeError:
        arg_list = arg_value.split(",")
    return arg_list


def get_tables_list(arg_tables, default_value=None, is_filesystem=False):
    """Returns dictionary of tables. Backwards compatible for JSON input.

    arg_table (str): tables_list argument specified
    default_value (Any): A default value to supply when arg_value is empty.
    is_filesystem (boolean): Boolean indicating whether source connection is a FileSystem. In this case, a schema is not required.
    """
    if not arg_tables:
        return default_value

    try:
        # Backwards compatibility for JSON input
        tables_list = json.loads(arg_tables)
    except json.decoder.JSONDecodeError:
        tables_list = []
        tables_mapping = list(csv.reader([arg_tables]))[0]
        source_schema_required = False if is_filesystem else True

        for mapping in tables_mapping:
            tables_map = mapping.split("=")
            if len(tables_map) == 1:
                schema, table = split_table(
                    tables_map, schema_required=source_schema_required
                )
                table_dict = {
                    "schema_name": schema,
                    "table_name": table,
                }
            elif len(tables_map) == 2:
                src_schema, src_table = split_table(
                    [tables_map[0]], schema_required=source_schema_required
                )

                table_dict = {
                    "schema_name": src_schema,
                    "table_name": src_table,
                }

                targ_schema, targ_table = split_table(
                    [tables_map[1]], schema_required=False
                )

                if targ_schema:
                    table_dict["target_schema_name"] = targ_schema
                table_dict["target_table_name"] = targ_table

            else:
                raise ValueError(
                    "Unable to parse tables list. Please provide valid mapping."
                )

            tables_list.append(table_dict)

    return tables_list


def split_table(table_ref, schema_required=True):
    """Returns schema and table name given list of input values.

    table_ref (List): Table reference i.e ['my.schema.my_table']
    schema_required (boolean): Indicates whether schema is required. A source
    table reference requires schema. A target table reference does not.
    """
    table_ref_list = list(csv.reader(table_ref, delimiter=".", quotechar='"'))[0]

    if len(table_ref_list) == 1 and schema_required:
        raise ValueError("Please provide schema in tables list.")
    elif len(table_ref_list) == 1:
        return None, table_ref_list[0].strip()

    table = table_ref_list.pop()
    schema = ".".join(table_ref_list)
    return schema.strip(), table.strip()<|MERGE_RESOLUTION|>--- conflicted
+++ resolved
@@ -143,37 +143,15 @@
 
     parser.add_argument("--verbose", "-v", action="store_true", help="Verbose logging")
 
-<<<<<<< HEAD
-    # beta feature only available in run/validate command
-    if "beta" in sys.argv:
-        parser.add_argument(
-            "beta",
-            nargs="?",
-            help="Beta flag to enable beta features for the tool.",
-            default="",
-        )
-        subparsers = parser.add_subparsers(dest="command")
-        _configure_run_parser(subparsers)
-        _configure_validate_parser(subparsers)
-    else:
-        subparsers = parser.add_subparsers(dest="command")
-        _configure_validate_parser(subparsers)
-        _configure_run_config_parser(subparsers)
-        _configure_validation_config_parser(subparsers)
-        _configure_connection_parser(subparsers)
-        _configure_find_tables(subparsers)
-        _configure_raw_query(subparsers)
-        _configure_run_parser(subparsers)
-=======
     subparsers = parser.add_subparsers(dest="command")
     _configure_validate_parser(subparsers)
     _configure_run_config_parser(subparsers)
+    _configure_validation_config_parser(subparsers)
     _configure_connection_parser(subparsers)
     _configure_find_tables(subparsers)
     _configure_raw_query(subparsers)
     _configure_run_parser(subparsers)
     _configure_beta_parser(subparsers)
->>>>>>> 100b3eab
 
     return parser
 
