# Copyright 2020 Google LLC
#
# Licensed under the Apache License, Version 2.0 (the "License");
# you may not use this file except in compliance with the License.
# You may obtain a copy of the License at
#
#      http://www.apache.org/licenses/LICENSE-2.0
#
# Unless required by applicable law or agreed to in writing, software
# distributed under the License is distributed on an "AS IS" BASIS,
# WITHOUT WARRANTIES OR CONDITIONS OF ANY KIND, either express or implied.
# See the License for the specific language governing permissions and
# limitations under the License.


""" The Data Validation CLI tool is intended to help to build and execute
data validation runs with ease.

The Data Validator can be called either using:
    data-validation -h
    python -m data_validation -h

ex.
Step 1) Store Connection to be used in validation
data-validation connections add -c my_bq_conn BigQuery --project-id pso-kokoro-resources

Step 2) Run Validation using supplied connections
data-validation run -t Column -sc my_bq_conn -tc my_bq_conn \
-tbls '[{"schema_name":"bigquery-public-data.new_york_citibike","table_name":"citibike_trips"},{"schema_name":"bigquery-public-data.new_york_citibike","table_name":"citibike_stations"}]' \
--sum '*' --count '*'

python -m data_validation run -t GroupedColumn -sc my_bq_conn -tc my_bq_conn \
-tbls '[{"schema_name":"bigquery-public-data.new_york_citibike","table_name":"citibike_trips"}]' \
--grouped-columns '["starttime"]' \
--sum '["tripduration"]' --count '["tripduration"]'

data-validation run -t Column \
-sc my_bq_conn -tc my_bq_conn \
-tbls '[{"schema_name":"bigquery-public-data.new_york_citibike","table_name":"citibike_trips"},{"schema_name":"bigquery-public-data.new_york_citibike","table_name":"citibike_stations"}]' \
--sum '["tripduration","start_station_name"]' --count '["tripduration","start_station_name"]' \
-rc '{"project_id":"pso-kokoro-resources","type":"BigQuery","table_id":"pso_data_validator.results"}'
-c ex_yaml.yaml

data-validation run-config -c ex_yaml.yaml
"""

import argparse
import json
import os
import sys
import uuid

from data_validation import consts


CONNECTION_SOURCE_FIELDS = {
    "BigQuery": [
        ["project_id", "GCP Project to use for BigQuery"],
        ["google_service_account_key_path", "(Optional) GCP SA Key Path"],
    ],
    "Teradata": [
        ["host", "Desired Teradata host"],
        ["port", "Teradata port to connect on"],
        ["user_name", "User used to connect"],
        ["password", "Password for supplied user"],
    ],
    "Oracle": [
        ["host", "Desired Oracle host"],
        ["port", "Oracle port to connect on"],
        ["user", "User used to connect"],
        ["password", "Password for supplied user"],
        ["database", "Database to connect to"],
    ],
    "MSSQL": [
        ["host", "Desired SQL Server host (default localhost)"],
        ["port", "SQL Server port to connect on (default 1433)"],
        ["user", "User used to connect"],
        ["password", "Password for supplied user"],
        ["database", "Database to connect to (default master)"],
    ],
    "Snowflake": [
        ["user", "Username to connect to"],
        ["password", "Password for authentication of user"],
        ["account", "Snowflake account to connect to"],
        ["database", "Database in snowflake to connect to"],
        ["schema", "Schema in the database to connect to"],
    ],
    "Postgres": [
        ["host", "Desired Postgres host."],
        ["port", "Postgres port to connect on (ie. 5432)"],
        ["user", "Username to connect to"],
        ["password", "Password for authentication of user"],
        ["database", "Database in postgres to connect to (default postgres)"],
    ],
    "Redshift": [
        ["host", "Desired Postgres host."],
        ["port", "Postgres port to connect on (ie. 5439)"],
        ["user", "Username to connect to"],
        ["password", "Password for authentication of user"],
        ["database", "Database in postgres to connect to (default postgres)"],
    ],
    "Spanner": [
        ["project_id", "GCP Project to use for Spanner"],
        ["instance_id", "ID of Spanner instance to connect to"],
        ["database_id", "ID of Spanner database (schema) to connect to"],
        ["google_service_account_key_path", "(Optional) GCP SA Key Path"],
    ],
    "FileSystem": [
        ["table_name", "Table name to use as reference for file data"],
        ["file_path", "The local, s3, or GCS file path to the data"],
        ["file_type", "The file type of the file.'csv' or 'json'"],
    ],
}


def get_parsed_args():
    """ Return ArgParser with configured CLI arguments."""
    parser = configure_arg_parser()
    return parser.parse_args()


def configure_arg_parser():
    """Extract Args for Run."""
    parser = argparse.ArgumentParser(
        usage=__doc__, formatter_class=argparse.RawDescriptionHelpFormatter
    )

    parser.add_argument("--verbose", "-v", action="store_true", help="Verbose logging")
<<<<<<< HEAD
    subparsers = parser.add_subparsers(dest="command")

    _configure_run_parser(subparsers)
    _configure_run_config_parser(subparsers)
    _configure_connection_parser(subparsers)
    _configure_find_tables(subparsers)
    _configure_raw_query(subparsers)
=======

    # beta feature only available in run command
    if "beta" in sys.argv:
        parser.add_argument(
            "beta",
            nargs="?",
            help="Beta flag to enable beta features for the tool.",
            default="",
        )
        subparsers = parser.add_subparsers(dest="command")
        _configure_run_parser(subparsers)
    else:
        subparsers = parser.add_subparsers(dest="command")
        _configure_run_parser(subparsers)
        _configure_run_config_parser(subparsers)
        _configure_connection_parser(subparsers)
        _configure_find_tables(subparsers)
        _configure_raw_query(subparsers)
>>>>>>> b41e6251

    return parser


def _configure_find_tables(subparsers):
    """Configure arguments for text search table matching."""
    find_tables_parser = subparsers.add_parser(
        "find-tables", help="Build tables list using approx string matching"
    )
    find_tables_parser.add_argument(
        "--source-conn", "-sc", help="Source connection name"
    )
    find_tables_parser.add_argument(
        "--target-conn", "-tc", help="Target connection name"
    )
    find_tables_parser.add_argument(
        "--allowed-schemas", "-as", help="Json List of source schemas to match."
    )


def _configure_raw_query(subparsers):
    """Configure arguments for text search table matching."""
    query_parser = subparsers.add_parser(
        "query", help="Run an adhoc query against the supplied connection"
    )
    query_parser.add_argument("--conn", "-c", help="Connection name to query")
    query_parser.add_argument("--query", "-q", help="Raw query to execute")


def _configure_run_config_parser(subparsers):
    """ Configure arguments to run a data validation YAML config."""
    run_config_parser = subparsers.add_parser(
        "run-config", help="Run validations stored in a YAML config file"
    )
    run_config_parser.add_argument(
        "--config-file",
        "-c",
        help="YAML Config File Path to be used for building or running validations.",
    )


def _configure_run_parser(subparsers):
    """ Configure arguments to run a data validation."""

    # subparsers = parser.add_subparsers(dest="command")

    run_parser = subparsers.add_parser(
        "run", help="Manually run a validation and optionally store to config"
    )

    run_parser.add_argument(
        "--type",
        "-t",
        help="Type of Data Validation (Column, GroupedColumn, Row, Schema)",
    )
    run_parser.add_argument("--source-conn", "-sc", help="Source connection name")
    run_parser.add_argument("--target-conn", "-tc", help="Target connection name")
    run_parser.add_argument(
        "--tables-list",
        "-tbls",
        help="JSON List of dict {schema:schema_name, table:table_name}",
    )
    run_parser.add_argument(
        "--count",
        "-count",
        help="JSON List of columns count '[\"col_a\"]' or * for all columns",
    )
    run_parser.add_argument(
        "--sum",
        "-sum",
        help="JSON List of columns sum '[\"col_a\"]' or * for all numeric",
    )
    run_parser.add_argument(
        "--avg",
        "-avg",
        help="JSON List of columns average '[\"col_a\"]' or * for all numeric",
    )
    run_parser.add_argument(
        "--min",
        "-min",
        help="JSON List of columns min '[\"col_a\"]' or * for all numeric",
    )
    run_parser.add_argument(
        "--max",
        "-max",
        help="JSON List of columns max '[\"col_a\"]' or * for all numeric",
    )
    run_parser.add_argument(
        "--grouped-columns",
        "-gc",
        help="JSON List of columns to use in group by '[\"col_a\"]'",
    )
    run_parser.add_argument(
        "--primary-keys",
        "-pk",
        help="JSON List of columns to use as primary keys '[\"id\"]'",
    )
    run_parser.add_argument(
        "--result-handler-config", "-rc", help="Result handler config details"
    )
    run_parser.add_argument(
        "--config-file",
        "-c",
        help="Store the validation in the YAML Config File Path specified.",
    )
    run_parser.add_argument(
        "--labels", "-l", help="Key value pair labels for validation run.",
    )
    run_parser.add_argument(
        "--threshold",
        "-th",
        type=threshold_float,
        help="Float max threshold for percent difference.",
    )
    run_parser.add_argument(
        "--filters",
        "-filters",
        help='Filter config details [{"type":"custom","source":"xyz=xyz","target":"XYZ=XYZ"}]',
    )


def _configure_connection_parser(subparsers):
    """ Configure the Parser for Connection Management. """
    connection_parser = subparsers.add_parser(
        "connections", help="Manage & Store connections to your Databases"
    )
    connect_subparsers = connection_parser.add_subparsers(dest="connect_cmd")
    _ = connect_subparsers.add_parser("list", help="List your connections")

    add_parser = connect_subparsers.add_parser("add", help="Store a new connection")
    add_parser.add_argument(
        "--connection-name", "-c", help="Name of connection used as reference"
    )
    _configure_database_specific_parsers(add_parser)


def _configure_database_specific_parsers(parser):
    """Configure a separate subparser for each supported DB."""
    subparsers = parser.add_subparsers(dest="connect_type")

    raw_parser = subparsers.add_parser(
        "Raw", help="Supply Raw JSON config for a connection"
    )
    raw_parser.add_argument("--json", "-j", help="Json string config")

    for database in CONNECTION_SOURCE_FIELDS:
        db_parser = subparsers.add_parser(
            database, help=f"Store a {database} connection"
        )

        for field_obj in CONNECTION_SOURCE_FIELDS[database]:
            arg_field = "--" + field_obj[0].replace("_", "-")
            help_txt = field_obj[1]
            db_parser.add_argument(arg_field, help=help_txt)


def get_connection_config_from_args(args):
    """ Return dict with connection config supplied."""
    config = {consts.SOURCE_TYPE: args.connect_type}

    if args.connect_type == "Raw":
        return json.loads(args.json)

    for field_obj in CONNECTION_SOURCE_FIELDS[args.connect_type]:
        field = field_obj[0]
        config[field] = getattr(args, field)

    return config


def threshold_float(x):
    """Restrict threshold arg to be a positive float."""
    try:
        x = float(x)
    except ValueError:
        raise argparse.ArgumentTypeError("%r not a floating-point literal" % (x,))

    if x < 0.0 or x > sys.float_info.max:
        raise argparse.ArgumentTypeError(
            "%r must be positive and below the max float value" % (x,)
        )
    elif x != x:
        raise argparse.ArgumentTypeError("%r must be a number" % (x,))
    return x


def _get_data_validation_directory():
    raw_dir_path = (
        os.environ.get(consts.ENV_DIRECTORY_VAR) or consts.DEFAULT_ENV_DIRECTORY
    )
    dir_path = os.path.expanduser(raw_dir_path)
    if not os.path.exists(dir_path):
        os.makedirs(dir_path)

    return dir_path


def _get_connection_file(connection_name):
    dir_path = _get_data_validation_directory()
    file_name = f"{connection_name}.connection.json"

    return os.path.join(dir_path, file_name)


def _generate_random_name(conn):
    name = f"{conn[consts.SOURCE_TYPE]}_{str(uuid.uuid4())}"
    return name


def store_connection(connection_name, conn):
    """ Store the connection config under the given name."""
    connection_name = connection_name or _generate_random_name(conn)
    file_path = _get_connection_file(connection_name)

    with open(file_path, "w") as file:
        file.write(json.dumps(conn))


def get_connections():
    """ Return dict with connection name and path key pairs."""
    connections = {}

    dir_path = _get_data_validation_directory()
    all_config_files = os.listdir(dir_path)
    for config_file in all_config_files:
        if config_file.endswith(".connection.json"):
            config_file_path = os.path.join(dir_path, config_file)
            conn_name = config_file.split(".")[0]

            connections[conn_name] = config_file_path

    return connections


def list_connections():
    """ List all saved connections."""
    connections = get_connections()

    for conn_name in connections:
        print(f"Connection Name: {conn_name}")


def get_connection(connection_name):
    """ Return dict connection details for a specific connection."""
    file_path = _get_connection_file(connection_name)
    with open(file_path, "r") as file:
        conn_str = file.read()

    return json.loads(conn_str)


def get_labels(arg_labels):
    """ Return list of tuples representing key-value label pairs. """
    labels = []
    if arg_labels:
        pairs = arg_labels.split(",")
        for pair in pairs:
            kv = pair.split("=")
            if len(kv) == 2:
                labels.append((kv[0], kv[1]))
            else:
                raise ValueError("Labels must be comma-separated key-value pairs.")
    return labels


def get_json_arg(arg_value, default_value=None):
    """Return JSON parsed arg value.

    arg_value (str): The parsed argument supplied.
    default_value (Any): A default value to supplu when arg_Value is empty.
    """
    if not arg_value:
        return default_value

    try:
        return json.loads(arg_value)
    except json.decoder.JSONDecodeError:
        raise ValueError(f"Could not parse value to JSON: `{arg_value}`")<|MERGE_RESOLUTION|>--- conflicted
+++ resolved
@@ -126,15 +126,6 @@
     )
 
     parser.add_argument("--verbose", "-v", action="store_true", help="Verbose logging")
-<<<<<<< HEAD
-    subparsers = parser.add_subparsers(dest="command")
-
-    _configure_run_parser(subparsers)
-    _configure_run_config_parser(subparsers)
-    _configure_connection_parser(subparsers)
-    _configure_find_tables(subparsers)
-    _configure_raw_query(subparsers)
-=======
 
     # beta feature only available in run command
     if "beta" in sys.argv:
@@ -153,7 +144,6 @@
         _configure_connection_parser(subparsers)
         _configure_find_tables(subparsers)
         _configure_raw_query(subparsers)
->>>>>>> b41e6251
 
     return parser
 
