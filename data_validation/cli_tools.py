--- conflicted
+++ resolved
@@ -214,6 +214,13 @@
         required_arguments,
         is_generate_partitions=True,
     )
+    optional_arguments.add_argument(
+        "--parts-per-file",
+        "-ppf",
+        type=_check_positive,
+        default=1,
+        help="Number of partitions to be validated in a single yaml file.",
+    ) 
     required_arguments.add_argument(
         "--config-dir",
         "-cdir",
@@ -228,9 +235,8 @@
         "--partition-num",
         "-pn",
         required=True,
-        help="Number of partitions/config files to generate, a number from 2 to 10,000",
-        type=_check_no_partitions,
-        metavar="[2-10000]",
+        help="Number of partitions into which the table should be split",
+        type=_check_positive,
     )
 
 
@@ -899,7 +905,6 @@
     )
 
 
-<<<<<<< HEAD
 def _check_positive(value: int) -> int:
     ivalue = int(value)
     if ivalue <= 0:
@@ -912,21 +917,12 @@
     Will be invoked after all the arguments are processed."""
     if math.ceil(partition_num / parts_per_file) < 10001:
         return
-=======
-def _check_no_partitions(value: str) -> int:
-    """Check that number of partitions is between [2-10,000]
-    Using function to validate rather than choices as error message prints all choices.
-    """
-    if value.isdigit() and 2 <= int(value) <= 10000:
-        return int(value)
->>>>>>> c8cd0de8
     else:
         raise argparse.ArgumentTypeError(
             f"partition-num={partition_num} results in more than the maximum number of yaml files (i.e. 10,000). Reduce the number of yaml files by using the --parts-per-file argument or decreasing the number of partitions."
         )
 
 
-<<<<<<< HEAD
 def _add_common_partition_arguments(optional_arguments, required_arguments):
     """Add all arguments common to get-partition command"""
 
@@ -997,8 +993,6 @@
     )
 
 
-=======
->>>>>>> c8cd0de8
 def get_connection_config_from_args(args):
     """Return dict with connection config supplied."""
     config = {
