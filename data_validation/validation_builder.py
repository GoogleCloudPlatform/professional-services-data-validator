--- conflicted
+++ resolved
@@ -360,7 +360,6 @@
                 self.source_client, self.config_manager.source_query
             )
         else:
-<<<<<<< HEAD
             table = clients.get_ibis_table(
                 self.source_client,
                 self.config_manager.source_schema,
@@ -368,9 +367,6 @@
             )
 
         query = self.source_builder.compile(table)
-=======
-            query = self.source_builder.compile(self.validation_type, **source_config)
->>>>>>> e820f5f9
         if self.verbose:
             logging.info(source_config)
             logging.info("-- ** Source Query ** --")
@@ -392,7 +388,6 @@
                 self.target_client, self.config_manager.target_query
             )
         else:
-<<<<<<< HEAD
             table = clients.get_ibis_table(
                 self.target_client,
                 self.config_manager.target_schema,
@@ -400,9 +395,6 @@
             )
 
         query = self.target_builder.compile(table)
-=======
-            query = self.target_builder.compile(self.validation_type, **target_config)
->>>>>>> e820f5f9
         if self.verbose:
             logging.info(target_config)
             logging.info("-- ** Target Query ** --")
