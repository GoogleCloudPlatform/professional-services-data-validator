# Copyright 2020 Google LLC
#
# Licensed under the Apache License, Version 2.0 (the "License");
# you may not use this file except in compliance with the License.
# You may obtain a copy of the License at
#
#      http://www.apache.org/licenses/LICENSE-2.0
#
# Unless required by applicable law or agreed to in writing, software
# distributed under the License is distributed on an "AS IS" BASIS,
# WITHOUT WARRANTIES OR CONDITIONS OF ANY KIND, either express or implied.
# See the License for the specific language governing permissions and
# limitations under the License.

"""Module to combine two validation result sets into a single validation run.

To avoid data precision loss, a BigQuery data type as closely matching the
original data type is used.
"""

import datetime
import functools
import json

import ibis
import ibis.expr.datatypes

from data_validation import consts

DEFAULT_SOURCE = "source"
DEFAULT_TARGET = "target"


def generate_report(
    client,
    run_metadata,
    source,
    target,
    join_on_fields=(),
    is_value_comparison=False,
    filter_status=None,
    verbose=False,
):
    """Combine results into a report.

    Args:
        client (ibis.client.Client): Ibis client used to combine results.
        run_metadata (data_validation.metadata.RunMetadata):
            Metadata about the run and validations.
        source (ibis.QUERY): Ibis query / table object.
        target (ibis.QUERY): Ibis query / table object.
        join_on_fields (Sequence[str]):
            A collection of column names to use to join source and target.
            These are the columns that both the source and target queries
            are grouped by.
        is_value_comparison (boolean): Boolean representing if source and
            target agg values should be compared with 'equals to' rather than
            a 'difference' comparison.

    Returns:
        pandas.DataFrame:
            A pandas DataFrame with the results of the validation in the same
            schema as the report table.
    """
    join_on_fields = tuple(join_on_fields)

    source_names = source.schema().names
    target_names = target.schema().names

    if source_names != target_names:
        raise ValueError(
            "Expected source and target to have same schema, got "
            f"source: {source_names} target: {target_names}"
        )

    differences_pivot = _calculate_differences(
        source, target, join_on_fields, run_metadata.validations, is_value_comparison
    )
    source_pivot = _pivot_result(
        source, join_on_fields, run_metadata.validations, consts.RESULT_TYPE_SOURCE
    )
    target_pivot = _pivot_result(
        target, join_on_fields, run_metadata.validations, consts.RESULT_TYPE_TARGET
    )
    joined = _join_pivots(source_pivot, target_pivot, differences_pivot, join_on_fields)
    documented = _add_metadata(joined, run_metadata)

    if verbose:
        print("-- ** Combiner Query ** --")
        print(documented.compile())

    result_df = client.execute(documented)
<<<<<<< HEAD
    result_df.status.fillna(consts.VALIDATION_STATUS_FAIL, inplace=True)

    if filter_status:
        result_df = result_df[result_df.status == filter_status]

=======
    result_df.validation_status.fillna(consts.VALIDATION_STATUS_FAIL, inplace=True)
>>>>>>> 51f3af3c
    return result_df


def _calculate_difference(field_differences, datatype, validation, is_value_comparison):
    pct_threshold = ibis.literal(validation.threshold)

    if isinstance(datatype, ibis.expr.datatypes.Timestamp):
        source_value = field_differences["differences_source_value"].epoch_seconds()
        target_value = field_differences["differences_target_value"].epoch_seconds()
    elif isinstance(datatype, ibis.expr.datatypes.Float64):
        # Float64 type results from AVG() aggregation
        source_value = field_differences["differences_source_value"].round(digits=4)
        target_value = field_differences["differences_target_value"].round(digits=4)
    else:
        source_value = field_differences["differences_source_value"]
        target_value = field_differences["differences_target_value"]

    # Does not calculate difference between agg values for row hash due to int64 overflow
    if is_value_comparison:
        difference = pct_difference = ibis.null()
        validation_status = (
            ibis.case()
            .when(target_value == source_value, consts.VALIDATION_STATUS_SUCCESS)
            .else_(consts.VALIDATION_STATUS_FAIL)
            .end()
        )
    else:
        difference = (target_value - source_value).cast("float64")

        pct_difference_nonzero = (
            ibis.literal(100.0)
            * difference
            / (
                source_value.case()
                .when(ibis.literal(0), target_value)
                .else_(source_value)
                .end()
            ).cast("float64")
        ).cast("float64")

        # Considers case that source and target agg values can both be 0
        pct_difference = (
            ibis.case()
            .when(difference == ibis.literal(0), ibis.literal(0).cast("float64"))
            .else_(pct_difference_nonzero)
            .end()
        )

        th_diff = (pct_difference.abs() - pct_threshold).cast("float64")
        validation_status = (
            ibis.case()
            .when(
                source_value.isnull() & target_value.isnull(),
                consts.VALIDATION_STATUS_SUCCESS,
            )
            .when(th_diff.isnan() | (th_diff > 0.0), consts.VALIDATION_STATUS_FAIL)
            .else_(consts.VALIDATION_STATUS_SUCCESS)
            .end()
        )

    return (
        difference.name("difference"),
        pct_difference.name("pct_difference"),
        pct_threshold.name("pct_threshold"),
        validation_status.name("validation_status"),
    )


def _calculate_differences(
    source, target, join_on_fields, validations, is_value_comparison
):
    """Calculate differences between source and target fields.

    This function is separate from the "pivot" logic because we want to
    calculate the differences with the original data type before casting to a
    floating point value. The pivot casts all values to string, so the
    difference calculation would fail if done after that step.
    """
    schema = source.schema()

    if join_on_fields:
        # Use an inner join because a row must be present in source and target
        # for the difference to be well defined.
        differences_joined = source.join(target, join_on_fields, how="inner")
    else:
        # When no join_on_fields are present, we expect only one row per table.
        # This is validated in generate_report before this function is called.
        differences_joined = source.cross_join(target)

    differences_pivots = []
    for field, field_type in schema.items():
        if field not in validations:
            continue
        else:
            validation = validations[field]
            field_differences = differences_joined.projection(
                [
                    source[field].name("differences_source_value"),
                    target[field].name("differences_target_value"),
                ]
                + [source[join_field] for join_field in join_on_fields]
            )
            differences_pivots.append(
                field_differences[
                    (ibis.literal(field).name("validation_name"),)
                    + join_on_fields
                    + _calculate_difference(
                        field_differences, field_type, validation, is_value_comparison
                    )
                ]
            )

    differences_pivot = functools.reduce(
        lambda pivot1, pivot2: pivot1.union(pivot2), differences_pivots
    )
    return differences_pivot


def _pivot_result(result, join_on_fields, validations, result_type):
    all_fields = frozenset(result.schema().names)
    validation_fields = all_fields - frozenset(join_on_fields)
    pivots = []

    for field in validation_fields:
        if field not in validations:
            continue
        else:
            validation = validations[field]
            pivots.append(
                result.projection(
                    (
                        ibis.literal(field).name("validation_name"),
                        ibis.literal(validation.validation_type).name(
                            "validation_type"
                        ),
                        ibis.literal(validation.aggregation_type).name(
                            "aggregation_type"
                        ),
                        ibis.literal(validation.get_table_name(result_type)).name(
                            "table_name"
                        ),
                        # Cast to string to ensure types match, even when column
                        # name is NULL (such as for count aggregations).
                        ibis.literal(validation.get_column_name(result_type))
                        .cast("string")
                        .name("column_name"),
                        result[field].cast("string").name("agg_value"),
                    )
                    + join_on_fields
                )
            )

    pivot = functools.reduce(lambda pivot1, pivot2: pivot1.union(pivot2), pivots)
    return pivot


def _as_json(expr):
    """Make field value into valid string.

    https://stackoverflow.com/a/3020108/101923
    """
    return (
        expr.cast("string")
        .fillna("null")
        .re_replace(r"\\", r"\\\\")
        .re_replace('"', '\\"')
    )


def _join_pivots(source, target, differences, join_on_fields):
    if join_on_fields:
        join_values = []
        for field in join_on_fields:
            join_values.append(
                ibis.literal(json.dumps(field))
                + ibis.literal(': "')
                + _as_json(target[field])
                + ibis.literal('"')
            )

        group_by_columns = (
            ibis.literal("{") + ibis.literal(", ").join(join_values) + ibis.literal("}")
        ).name("group_by_columns")
    else:
        group_by_columns = ibis.literal(None).cast("string").name("group_by_columns")

    join_keys = ("validation_name",) + join_on_fields
    source_difference = source.join(differences, join_keys, how="outer")[
        [source[field] for field in join_keys]
        + [
            source["validation_type"],
            source["aggregation_type"],
            source["table_name"],
            source["column_name"],
            source["agg_value"],
            differences["difference"],
            differences["pct_difference"],
            differences["pct_threshold"],
            differences["validation_status"],
        ]
    ]
    joined = source_difference.join(target, join_keys, how="outer")[
        source_difference["validation_name"],
        source_difference["validation_type"]
        .fillna(target["validation_type"])
        .name("validation_type"),
        source_difference["aggregation_type"]
        .fillna(target["aggregation_type"])
        .name("aggregation_type"),
        source_difference["table_name"].name("source_table_name"),
        source_difference["column_name"].name("source_column_name"),
        source_difference["agg_value"].name("source_agg_value"),
        target["table_name"].name("target_table_name"),
        target["column_name"].name("target_column_name"),
        target["agg_value"].name("target_agg_value"),
        group_by_columns,
        source_difference["difference"],
        source_difference["pct_difference"],
        source_difference["pct_threshold"],
        source_difference["validation_status"],
    ]
    return joined


def _add_metadata(joined, run_metadata):
    # TODO: Add source and target queries to metadata
    run_metadata.end_time = datetime.datetime.now(datetime.timezone.utc)

    joined = joined[
        joined,
        ibis.literal(run_metadata.run_id).name("run_id"),
        ibis.literal(
            run_metadata.labels, type="array<struct<key:string,value:string>>"
        ).name("labels"),
        ibis.literal(run_metadata.start_time).name("start_time"),
        ibis.literal(run_metadata.end_time).name("end_time"),
    ]
    return joined<|MERGE_RESOLUTION|>--- conflicted
+++ resolved
@@ -90,15 +90,11 @@
         print(documented.compile())
 
     result_df = client.execute(documented)
-<<<<<<< HEAD
     result_df.status.fillna(consts.VALIDATION_STATUS_FAIL, inplace=True)
 
     if filter_status:
         result_df = result_df[result_df.status == filter_status]
 
-=======
-    result_df.validation_status.fillna(consts.VALIDATION_STATUS_FAIL, inplace=True)
->>>>>>> 51f3af3c
     return result_df
 
 
