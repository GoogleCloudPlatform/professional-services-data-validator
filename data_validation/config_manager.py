# Copyright 2020 Google LLC
#
# Licensed under the Apache License, Version 2.0 (the "License");
# you may not use this file except in compliance with the License.
# You may obtain a copy of the License at
#
#      http://www.apache.org/licenses/LICENSE-2.0
#
# Unless required by applicable law or agreed to in writing, software
# distributed under the License is distributed on an "AS IS" BASIS,
# WITHOUT WARRANTIES OR CONDITIONS OF ANY KIND, either express or implied.
# See the License for the specific language governing permissions and
# limitations under the License.

import copy
import logging
from typing import Optional, Union, TYPE_CHECKING
import yaml

import google.oauth2.service_account

import ibis.expr.datatypes as dt

from data_validation import clients, consts, state_manager
from data_validation.result_handlers.bigquery import BigQueryResultHandler
from data_validation.result_handlers.text import TextResultHandler
from data_validation.validation_builder import ValidationBuilder


if TYPE_CHECKING:
    import ibis.expr.types.TableExpr


class ConfigManager(object):
    _config: dict = None
    _source_conn = None
    _target_conn = None
    _state_manager = None
    source_client = None
    target_client = None

    def __init__(self, config, source_client=None, target_client=None, verbose=False):
        """Initialize a ConfigManager client which supplies the
            source and target queries to run.

        Args:
            config (Dict): The Validation config supplied
            source_client (IbisClient): The Ibis client for the source DB
            target_client (IbisClient): The Ibis client for the target DB
            verbose (Bool): If verbose, the Data Validation client will print queries run
            google_credentials (google.auth.credentials.Credentials):
                Explicit credentials to use in case default credentials
                aren't working properly.
        """
        self._state_manager = state_manager.StateManager()
        self._config = config

        self.source_client = source_client or clients.get_data_client(
            self.get_source_connection()
        )
        self.target_client = target_client or clients.get_data_client(
            self.get_target_connection()
        )

        self.verbose = verbose
        if self.validation_type not in consts.CONFIG_TYPES:
            raise ValueError(f"Unknown Configuration Type: {self.validation_type}")
        self._comparison_max_col_length = None

    @property
    def config(self):
        """Return config object."""
        return self._config

    def get_source_connection(self):
        """Return source connection object."""
        if not self._source_conn:
            if self._config.get(consts.CONFIG_SOURCE_CONN):
                self._source_conn = self._config.get(consts.CONFIG_SOURCE_CONN)
            else:
                conn_name = self._config.get(consts.CONFIG_SOURCE_CONN_NAME)
                self._source_conn = self._state_manager.get_connection_config(conn_name)

        return self._source_conn

    def get_target_connection(self):
        """Return target connection object."""
        if not self._target_conn:
            if self._config.get(consts.CONFIG_TARGET_CONN):
                self._target_conn = self._config.get(consts.CONFIG_TARGET_CONN)
            else:
                conn_name = self._config.get(consts.CONFIG_TARGET_CONN_NAME)
                self._target_conn = self._state_manager.get_connection_config(conn_name)

        return self._target_conn

    @property
    def validation_type(self):
        """Return string validation type (Column|Schema)."""
        return self._config[consts.CONFIG_TYPE]

    def use_random_rows(self):
        """Return if the validation should use a random row filter."""
        return self._config.get(consts.CONFIG_USE_RANDOM_ROWS) or False

    def random_row_batch_size(self):
        """Return if the validation should use a random row filter."""
        return (
            int(self._config.get(consts.CONFIG_RANDOM_ROW_BATCH_SIZE))
            or consts.DEFAULT_NUM_RANDOM_ROWS
        )

    def get_random_row_batch_size(self):
        """Return number of random rows or None."""
        return self.random_row_batch_size() if self.use_random_rows() else None

    def process_in_memory(self):
        """Return whether to process in memory or on a remote platform."""
        return True

    @property
    def max_recursive_query_size(self):
        """Return Aggregates from Config"""
        return self._config.get(consts.CONFIG_MAX_RECURSIVE_QUERY_SIZE, 50000)

    @property
    def aggregates(self):
        """Return Aggregates from Config"""
        return self._config.get(consts.CONFIG_AGGREGATES, [])

    def append_aggregates(self, aggregate_configs):
        """Append aggregate configs to existing config."""
        self._config[consts.CONFIG_AGGREGATES] = self.aggregates + aggregate_configs

    @property
    def calculated_fields(self):
        return self._config.get(consts.CONFIG_CALCULATED_FIELDS, [])

    def append_calculated_fields(self, calculated_configs):
        self._config[consts.CONFIG_CALCULATED_FIELDS] = (
            self.calculated_fields + calculated_configs
        )

    @property
    def query_groups(self):
        """Return Query Groups from Config"""
        return self._config.get(consts.CONFIG_GROUPED_COLUMNS, [])

    def append_query_groups(self, grouped_column_configs):
        """Append grouped configs to existing config."""
        self._config[consts.CONFIG_GROUPED_COLUMNS] = (
            self.query_groups + grouped_column_configs
        )

    @property
    def custom_query_type(self):
        """Return custom query type from config"""
        return self._config.get(consts.CONFIG_CUSTOM_QUERY_TYPE, "")

    def append_custom_query_type(self, custom_query_type):
        """Append custom query type config to existing config."""
        self._config[consts.CONFIG_CUSTOM_QUERY_TYPE] = (
            self.custom_query_type + custom_query_type
        )

    @property
    def source_query_file(self):
        """Return SQL Query File from Config"""
        return self._config.get(consts.CONFIG_SOURCE_QUERY_FILE, [])

    def append_source_query_file(self, query_file_configs):
        """Append grouped configs to existing config."""
        self._config[consts.CONFIG_SOURCE_QUERY_FILE] = (
            self.source_query_file + query_file_configs
        )

    @property
    def target_query_file(self):
        """Return SQL Query File from Config"""
        return self._config.get(consts.CONFIG_TARGET_QUERY_FILE, [])

    def append_target_query_file(self, query_file_configs):
        """Append grouped configs to existing config."""
        self._config[consts.CONFIG_TARGET_QUERY_FILE] = (
            self.target_query_file + query_file_configs
        )

    @property
    def primary_keys(self):
        """Return Primary keys from Config"""
        return self._config.get(consts.CONFIG_PRIMARY_KEYS, [])

    def append_primary_keys(self, primary_key_configs):
        """Append primary key configs to existing config."""
        self._config[consts.CONFIG_PRIMARY_KEYS] = (
            self.primary_keys + primary_key_configs
        )

    def get_primary_keys_list(self):
        """Return list of primary key column names"""
        return [key[consts.CONFIG_SOURCE_COLUMN] for key in self.primary_keys]

    @property
    def comparison_fields(self):
        """Return fields from Config"""
        return self._config.get(consts.CONFIG_COMPARISON_FIELDS, [])

    def append_comparison_fields(self, field_configs):
        """Append field configs to existing config."""
        self._config[consts.CONFIG_COMPARISON_FIELDS] = (
            self.comparison_fields + field_configs
        )

    @property
    def filters(self):
        """Return Filters from Config"""
        return self._config.get(consts.CONFIG_FILTERS, [])

    @property
    def source_schema(self):
        """Return string value of source schema."""
        if self.source_client._source_type == "FileSystem":
            return None
        return self._config.get(consts.CONFIG_SCHEMA_NAME, None)

    @property
    def source_table(self):
        """Return string value of source table."""
        return self._config[consts.CONFIG_TABLE_NAME]

    @property
    def target_schema(self):
        """Return string value of target schema."""
        if self.target_client._source_type == "FileSystem":
            return None
        return self._config.get(consts.CONFIG_TARGET_SCHEMA_NAME, self.source_schema)

    @property
    def target_table(self):
        """Return string value of target table."""
        return self._config.get(
            consts.CONFIG_TARGET_TABLE_NAME, self._config[consts.CONFIG_TABLE_NAME]
        )

    @property
    def full_target_table(self):
        """Return string value of fully qualified target table."""
        if self.target_schema:
            return self.target_schema + "." + self.target_table
        else:
            return self.target_table

    @property
    def full_source_table(self):
        """Return string value of target table."""
        if self.source_schema:
            return self.source_schema + "." + self.source_table
        else:
            return self.source_table

    @property
    def labels(self):
        """Return labels."""
        return self._config.get(consts.CONFIG_LABELS, [])

    @property
    def result_handler_config(self):
        """Return int limit for query executions."""
        return self._config.get(consts.CONFIG_RESULT_HANDLER) or {}

    @property
    def query_limit(self):
        """Return int limit for query executions."""
        return self._config.get(consts.CONFIG_LIMIT)

    @property
    def threshold(self):
        """Return threshold from Config"""
        return self._config.get(consts.CONFIG_THRESHOLD, 0.0)

    @property
    def source_query(self):
        return self._config.get(consts.CONFIG_SOURCE_QUERY, None)

    def append_source_query(self, source_query):
        self._config["source_query"] = source_query

    @property
    def target_query(self):
        return self._config.get(consts.CONFIG_TARGET_QUERY, None)

    def append_target_query(self, target_query):
        self._config["target_query"] = target_query

    @property
    def exclusion_columns(self):
        """Return the exclusion columns from Config"""
        return self._config.get(consts.CONFIG_EXCLUSION_COLUMNS, [])

    @property
    def allow_list(self):
        """Return the allow_list from Config"""
        return self._config.get(consts.CONFIG_ALLOW_LIST, "")

    @property
    def filter_status(self):
        """Return filter status list from Config"""
        return self._config.get(consts.CONFIG_FILTER_STATUS, None)

    def append_exclusion_columns(self, column_configs):
        """Append exclusion columns to existing config."""
        self._config[consts.CONFIG_EXCLUSION_COLUMNS] = (
            self.exclusion_columns + column_configs
        )

    def append_allow_list(
        self, allow_list: Union[str, None], allow_list_file: Union[str, None]
    ):
        """Append datatype allow_list to existing config."""
        full_allow_list = []
        if allow_list:
            allow_list = allow_list.replace(" ", "")
            full_allow_list.append(allow_list)
        if allow_list_file:
            mgr = state_manager.StateManager(file_system_root_path=allow_list_file)
            try:
                allow_list_yaml = mgr.read_file(allow_list_file)
            except FileNotFoundError as e:
                raise ValueError(
                    "Cannot locate --allow-list-file: {allow_list_file}"
                ) from e
            allow_list_dict = yaml.safe_load(allow_list_yaml)
            full_allow_list.append(
                ",".join([f"{_[0]}:{_[1]}" for _ in allow_list_dict.items()])
            )

        self._config[consts.CONFIG_ALLOW_LIST] = ",".join(full_allow_list)

    def get_source_ibis_table(self):
        """Return IbisTable from source."""
        if not hasattr(self, "_source_ibis_table"):
            self._source_ibis_table = clients.get_ibis_table(
                self.source_client, self.source_schema, self.source_table
            )
        return self._source_ibis_table

    def get_source_ibis_table_from_query(self):
        """Return IbisTable from source."""
        self._source_ibis_table = clients.get_ibis_query(
            self.source_client, self.source_query
        )
        return self._source_ibis_table

    def get_source_ibis_calculated_table(self, depth=None):
        """Return mutated IbisTable from source
        n: Int the depth of subquery requested"""
        if self.validation_type == consts.CUSTOM_QUERY:
            table = self.get_source_ibis_table_from_query()
        else:
            table = self.get_source_ibis_table()
        vb = ValidationBuilder(self)
        calculated_table = table.mutate(
            vb.source_builder.compile_calculated_fields(table, n=depth)
        )

        return calculated_table

    def get_target_ibis_table(self):
        """Return IbisTable from target."""
        if not hasattr(self, "_target_ibis_table"):
            self._target_ibis_table = clients.get_ibis_table(
                self.target_client, self.target_schema, self.target_table
            )
        return self._target_ibis_table

    def get_target_ibis_table_from_query(self):
        """Return IbisTable from source."""
        self._target_ibis_table = clients.get_ibis_query(
            self.target_client, self.target_query
        )
        return self._target_ibis_table

    def get_target_ibis_calculated_table(self, depth=None):
        """Return mutated IbisTable from target
        n: Int the depth of subquery requested"""
        if self.validation_type == consts.CUSTOM_QUERY:
            table = self.get_target_ibis_table_from_query()
        else:
            table = self.get_target_ibis_table()
        vb = ValidationBuilder(self)
        calculated_table = table.mutate(
            vb.target_builder.compile_calculated_fields(table, n=depth)
        )

        return calculated_table

    def get_yaml_validation_block(self):
        """Return Dict object formatted for a Yaml file."""
        config = copy.deepcopy(self.config)

        config.pop(consts.CONFIG_SOURCE_CONN, None)
        config.pop(consts.CONFIG_TARGET_CONN, None)

        config.pop(consts.CONFIG_SOURCE_CONN_NAME, None)
        config.pop(consts.CONFIG_TARGET_CONN_NAME, None)

        config.pop(consts.CONFIG_RESULT_HANDLER, None)

        return config

    def get_result_handler(self):
        """Return ResultHandler instance from supplied config."""
        if not self.result_handler_config:
            if self.config[consts.CONFIG_TYPE] == consts.SCHEMA_VALIDATION:
                cols_filter_list = consts.SCHEMA_VALIDATION_COLUMN_FILTER_LIST
            else:
                cols_filter_list = consts.COLUMN_FILTER_LIST
            # handler that display results either to output or in a file
            return TextResultHandler(
                self._config.get(consts.CONFIG_FORMAT, "table"),
                self.filter_status,
                cols_filter_list,
            )

        result_type = self.result_handler_config[consts.CONFIG_TYPE]
        if result_type == "BigQuery":
            project_id = self.result_handler_config[consts.PROJECT_ID]
            table_id = self.result_handler_config[consts.TABLE_ID]
            key_path = self.result_handler_config.get(
                consts.GOOGLE_SERVICE_ACCOUNT_KEY_PATH
            )
            if key_path:
                credentials = (
                    google.oauth2.service_account.Credentials.from_service_account_file(
                        key_path
                    )
                )
            else:
                credentials = None
            return BigQueryResultHandler.get_handler_for_project(
                project_id,
                self.filter_status,
                table_id=table_id,
                credentials=credentials,
            )
        else:
            raise ValueError(f"Unknown ResultHandler Class: {result_type}")

    @staticmethod
    def build_config_manager(
        config_type,
        source_conn_name,
        target_conn_name,
        table_obj,
        labels,
        threshold,
        format,
        use_random_rows=None,
        random_row_batch_size=None,
        source_client=None,
        target_client=None,
        result_handler_config=None,
        filter_config=None,
        filter_status=None,
        verbose=False,
    ):
        if isinstance(filter_config, dict):
            filter_config = [filter_config]

        """Return a ConfigManager instance with available config."""
        config = {
            consts.CONFIG_TYPE: config_type,
            consts.CONFIG_SOURCE_CONN_NAME: source_conn_name,
            consts.CONFIG_TARGET_CONN_NAME: target_conn_name,
            consts.CONFIG_TABLE_NAME: table_obj.get(consts.CONFIG_TABLE_NAME, None),
            consts.CONFIG_SCHEMA_NAME: table_obj.get(consts.CONFIG_SCHEMA_NAME, None),
            consts.CONFIG_TARGET_SCHEMA_NAME: table_obj.get(
                consts.CONFIG_TARGET_SCHEMA_NAME,
                table_obj.get(consts.CONFIG_SCHEMA_NAME, None),
            ),
            consts.CONFIG_TARGET_TABLE_NAME: table_obj.get(
                consts.CONFIG_TARGET_TABLE_NAME,
                table_obj.get(consts.CONFIG_TABLE_NAME, None),
            ),
            consts.CONFIG_LABELS: labels,
            consts.CONFIG_THRESHOLD: threshold,
            consts.CONFIG_FORMAT: format,
            consts.CONFIG_RESULT_HANDLER: result_handler_config,
            consts.CONFIG_FILTERS: filter_config,
            consts.CONFIG_USE_RANDOM_ROWS: use_random_rows,
            consts.CONFIG_RANDOM_ROW_BATCH_SIZE: random_row_batch_size,
            consts.CONFIG_FILTER_STATUS: filter_status,
        }

        return ConfigManager(
            config,
            source_client=source_client,
            target_client=target_client,
            verbose=verbose,
        )

    def build_config_comparison_fields(self, fields, depth=None):
        """Return list of field config objects."""
        field_configs = []
        for field in fields:
            column_config = {
                consts.CONFIG_SOURCE_COLUMN: field,
                consts.CONFIG_TARGET_COLUMN: field,
                consts.CONFIG_FIELD_ALIAS: field,
                consts.CONFIG_CAST: None,
            }
            field_configs.append(column_config)
        return field_configs

    def build_column_configs(self, columns):
        """Return list of grouped column config objects."""
        column_configs = []
        source_table = self.get_source_ibis_calculated_table()
        target_table = self.get_target_ibis_calculated_table()
        casefold_source_columns = {x.casefold(): str(x) for x in source_table.columns}
        casefold_target_columns = {x.casefold(): str(x) for x in target_table.columns}

        for column in columns:
            if column.casefold() not in casefold_source_columns:
                raise ValueError(f"Grouped Column DNE in source: {column}")
            if column.casefold() not in casefold_target_columns:
                raise ValueError(f"Grouped Column DNE in target: {column}")
            column_config = {
                consts.CONFIG_SOURCE_COLUMN: casefold_source_columns[column.casefold()],
                consts.CONFIG_TARGET_COLUMN: casefold_target_columns[column.casefold()],
                consts.CONFIG_FIELD_ALIAS: column,
                consts.CONFIG_CAST: None,
            }
            column_configs.append(column_config)

        return column_configs

    def build_config_count_aggregate(self):
        """Return dict aggregate for COUNT(*)."""
        aggregate_config = {
            consts.CONFIG_SOURCE_COLUMN: None,
            consts.CONFIG_TARGET_COLUMN: None,
            consts.CONFIG_FIELD_ALIAS: "count",
            consts.CONFIG_TYPE: "count",
        }

        return aggregate_config

    def _prefix_calc_col_name(
        self, column_name: str, prefix: str, column_number: int
    ) -> str:
        """Prefix a column name but protect final string from overflowing SQL engine identifier length limit."""
        new_name = f"{prefix}__{column_name}"
        if len(new_name) > self._get_comparison_max_col_length():
            # Use an abstract name for the calculated column to avoid composing invalid SQL.
            new_name = f"{prefix}__dvt_calc_col_{column_number}"
        return new_name

    def build_and_append_pre_agg_calc_config(
        self,
        source_column,
        target_column,
        calc_func,
        column_position,
        cast_type=None,
        depth=0,
    ):
        """Create calculated field config used as a pre-aggregation step. Appends to calulated fields if does not already exist and returns created config."""
        calculated_config = {
            consts.CONFIG_CALCULATED_SOURCE_COLUMNS: [source_column],
            consts.CONFIG_CALCULATED_TARGET_COLUMNS: [target_column],
            consts.CONFIG_FIELD_ALIAS: self._prefix_calc_col_name(
                source_column, calc_func, column_position
            ),
            consts.CONFIG_TYPE: calc_func,
            consts.CONFIG_DEPTH: depth,
        }

        if calc_func == "cast" and cast_type is not None:
            calculated_config[consts.CONFIG_DEFAULT_CAST] = cast_type
            calculated_config[consts.CONFIG_FIELD_ALIAS] = self._prefix_calc_col_name(
                source_column, f"{calc_func}_{cast_type}", column_position
            )

        existing_calc_fields = [
            config[consts.CONFIG_FIELD_ALIAS] for config in self.calculated_fields
        ]

        if calculated_config[consts.CONFIG_FIELD_ALIAS] not in existing_calc_fields:
            self.append_calculated_fields([calculated_config])
        return calculated_config

    def append_pre_agg_calc_field(
        self, source_column, target_column, agg_type, column_type, column_position
    ) -> dict:
        """Append calculated field for length(string) or epoch_seconds(timestamp) for preprocessing before column validation aggregation."""
        depth, cast_type = 0, None
        if column_type == "string":
            calc_func = "length"

        elif column_type == "timestamp" or column_type == "!timestamp":
            if (
                self.source_client.name == "bigquery"
                or self.target_client.name == "bigquery"
            ):
                calc_func = "cast"
                cast_type = "timestamp"
                pre_calculated_config = self.build_and_append_pre_agg_calc_config(
                    source_column,
                    target_column,
                    calc_func,
                    column_position,
                    cast_type,
                    depth,
                )
                source_column = target_column = pre_calculated_config[
                    consts.CONFIG_FIELD_ALIAS
                ]
                depth = 1

            calc_func = "epoch_seconds"

        elif column_type == "int32" or column_type == "!int32":
            calc_func = "cast"
            cast_type = "int64"

<<<<<<< HEAD
=======
        elif column_type == "decimal" or column_type == "!decimal":
            calc_func = "cast"
            cast_type = "float64"

>>>>>>> f9db68f2
        else:
            raise ValueError(f"Unsupported column type: {column_type}")

        calculated_config = self.build_and_append_pre_agg_calc_config(
            source_column, target_column, calc_func, column_position, cast_type, depth
        )

        aggregate_config = {
            consts.CONFIG_SOURCE_COLUMN: f"{calculated_config[consts.CONFIG_FIELD_ALIAS]}",
            consts.CONFIG_TARGET_COLUMN: f"{calculated_config[consts.CONFIG_FIELD_ALIAS]}",
            consts.CONFIG_FIELD_ALIAS: self._prefix_calc_col_name(
                calculated_config[consts.CONFIG_FIELD_ALIAS],
                f"{agg_type}",
                column_position,
            ),
            consts.CONFIG_TYPE: agg_type,
        }

        return aggregate_config

    def build_config_column_aggregates(
        self, agg_type, arg_value, supported_types, cast_to_bigint=False
    ):
        """Return list of aggregate objects of given agg_type."""

        def decimal_too_big_for_64bit(
            source_column_ibis_type, target_column_ibis_type
        ) -> bool:
            return bool(
                (
                    isinstance(source_column_ibis_type, dt.Decimal)
                    and (
                        source_column_ibis_type.precision is None
                        or source_column_ibis_type.precision > 18
                    )
                )
                and (
                    isinstance(target_column_ibis_type, dt.Decimal)
                    and (
                        target_column_ibis_type.precision is None
                        or target_column_ibis_type.precision > 18
                    )
                )
            )

        aggregate_configs = []
        source_table = self.get_source_ibis_calculated_table()
        target_table = self.get_target_ibis_calculated_table()

        casefold_source_columns = {x.casefold(): str(x) for x in source_table.columns}
        casefold_target_columns = {x.casefold(): str(x) for x in target_table.columns}

        if arg_value:
            arg_value = [x.casefold() for x in arg_value]
            if supported_types:
                supported_types.append("string")

        allowlist_columns = arg_value or casefold_source_columns
        for column_position, column in enumerate(casefold_source_columns):
            # Get column type and remove precision/scale attributes
            source_column_ibis_type = source_table[
                casefold_source_columns[column]
            ].type()
            target_column_ibis_type = target_table[
                casefold_target_columns[column]
            ].type()
            column_type = str(source_column_ibis_type).split("(")[0]

            if column not in allowlist_columns:
                continue
            elif column not in casefold_target_columns:
                logging.warning(
                    f"Skipping {agg_type} on {column} as column is not present in target table"
                )
                continue
            elif supported_types and column_type not in supported_types:
                if self.verbose:
                    logging.info(
                        f"Skipping {agg_type} on {column} due to data type: {column_type}"
                    )
                continue

            if (
                (column_type == "string" or column_type == "!string")
                or (
                    cast_to_bigint
                    and (column_type == "int32" or column_type == "!int32")
                )
                or (
                    (column_type == "timestamp" or column_type == "!timestamp")
                    and agg_type
                    in (
                        "sum",
                        "avg",
                        "bit_xor",
                    )  # For timestamps: do not convert to epoch seconds for min/max
                )
<<<<<<< HEAD
=======
                or (column_type == "decimal" or column_type == "!decimal")
>>>>>>> f9db68f2
            ):
                aggregate_config = self.append_pre_agg_calc_field(
                    casefold_source_columns[column],
                    casefold_target_columns[column],
                    agg_type,
                    column_type,
                    column_position,
                )

            else:
                aggregate_config = {
                    consts.CONFIG_SOURCE_COLUMN: casefold_source_columns[column],
                    consts.CONFIG_TARGET_COLUMN: casefold_target_columns[column],
                    consts.CONFIG_FIELD_ALIAS: self._prefix_calc_col_name(
                        column, f"{agg_type}", column_position
                    ),
                    consts.CONFIG_TYPE: agg_type,
                }
                if decimal_too_big_for_64bit(
                    source_column_ibis_type, target_column_ibis_type
                ):
                    aggregate_config[consts.CONFIG_CAST] = "string"

            aggregate_configs.append(aggregate_config)

        return aggregate_configs

    def build_config_calculated_fields(
        self,
        reference,
        calc_type,
        alias,
        depth,
        supported_types=None,
        arg_value=None,
        custom_params: Optional[dict] = None,
    ) -> dict:
        """Returns list of calculated fields"""
        source_table = self.get_source_ibis_calculated_table(depth=depth)
        target_table = self.get_target_ibis_calculated_table(depth=depth)

        casefold_source_columns = {x.casefold(): str(x) for x in source_table.columns}
        casefold_target_columns = {x.casefold(): str(x) for x in target_table.columns}

        allowlist_columns = arg_value or casefold_source_columns
        for column in casefold_source_columns:
            column_type_str = str(source_table[casefold_source_columns[column]].type())
            column_type = column_type_str.split("(")[0]
            if column not in allowlist_columns:
                continue
            elif column not in casefold_target_columns:
                logging.info(
                    f"Skipping {calc_type} on {column} as column is not present in target table"
                )
                continue
            elif supported_types and column_type not in supported_types:
                if self.verbose:
                    msg = f"Skipping {calc_type} on {column} due to data type: {column_type}"
                    logging.info(msg)
                continue

        calculated_config = {
            consts.CONFIG_CALCULATED_SOURCE_COLUMNS: reference,
            consts.CONFIG_CALCULATED_TARGET_COLUMNS: reference,
            consts.CONFIG_FIELD_ALIAS: alias,
            consts.CONFIG_TYPE: calc_type,
            consts.CONFIG_DEPTH: depth,
        }

        if calc_type == consts.CONFIG_CUSTOM and custom_params:
            calculated_config.update(custom_params)

        return calculated_config

    def _get_comparison_max_col_length(self) -> int:
        if not self._comparison_max_col_length:
            self._comparison_max_col_length = min(
                [
                    clients.get_max_column_length(self.source_client),
                    clients.get_max_column_length(self.target_client),
                ]
            )
        return self._comparison_max_col_length

    def _strftime_format(
        self, column_type: Union[dt.Date, dt.Timestamp], client
    ) -> str:
        if isinstance(column_type, dt.Timestamp):
            return "%Y-%m-%d %H:%M:%S"
        if clients.is_oracle_client(client):
            # Oracle DATE is a DateTime
            return "%Y-%m-%d %H:%M:%S"
        return "%Y-%m-%d"

    def _apply_base_cast_overrides(
        self,
        column: str,
        col_config: dict,
        source_table: "ibis.expr.types.TableExpr",
        target_table: "ibis.expr.types.TableExpr",
    ) -> dict:
        """Mutates col_config to contain any overrides. Also returns col_config for convenience."""
        if col_config["calc_type"] != "cast":
            return col_config

        source_table_schema = {k: v for k, v in source_table.schema().items()}
        target_table_schema = {k: v for k, v in target_table.schema().items()}

        if isinstance(
            source_table_schema[column], (dt.Date, dt.Timestamp)
        ) and isinstance(target_table_schema[column], (dt.Date, dt.Timestamp)):
            # Use strftime rather than cast for temporal comparisons.
            # Pick the most permissive format across the two engines.
            # For example Date -> Timestamp should format both source and target as Date.
            fmt = min(
                [
                    self._strftime_format(
                        source_table_schema[column], self.source_client
                    ),
                    self._strftime_format(
                        source_table_schema[column], self.target_client
                    ),
                ],
                key=len,
            )
            col_config["calc_type"] = consts.CONFIG_CUSTOM
            custom_params = {
                "calc_params": {
                    consts.CONFIG_CUSTOM_IBIS_EXPR: "ibis.expr.types.TemporalValue.strftime",
                    consts.CONFIG_CUSTOM_PARAMS: [
                        {consts.CONFIG_CUSTOM_PARAM_FORMAT_STR: fmt}
                    ],
                }
            }
            col_config.update(custom_params)

        return col_config

    def build_dependent_aliases(self, calc_type, col_list=None):
        """This is a utility function for determining the required depth of all fields"""
        source_table = self.get_source_ibis_calculated_table()
        target_table = self.get_target_ibis_calculated_table()

        order_of_operations = []
        if col_list is None:
            casefold_source_columns = {
                x.casefold(): str(x) for x in source_table.columns
            }
        else:
            casefold_source_columns = {x.casefold(): str(x) for x in col_list}
        if calc_type == "hash":
            order_of_operations = [
                "cast",
                "ifnull",
                "rstrip",
                "upper",
                "concat",
                "hash",
            ]
        if calc_type == "concat":
            order_of_operations = [
                "cast",
                "ifnull",
                "rstrip",
                "upper",
                "concat",
            ]
        column_aliases = {}
        col_names = []
        for i, calc in enumerate(order_of_operations):
            if i == 0:
                previous_level = [x for x in casefold_source_columns.values()]
            else:
                previous_level = [k for k, v in column_aliases.items() if v == i - 1]
            if calc in ["concat", "hash"]:
                col = {}
                col["reference"] = previous_level
                col["name"] = f"{calc}__all"
                col["calc_type"] = calc
                col["depth"] = i
                name = col["name"]
                # need to capture all aliases at the previous level. probably name concat__all
                column_aliases[name] = i
                col_names.append(col)
            else:
                # This needs to be the previous manifest of columns
                for j, column in enumerate(previous_level):
                    col = {}
                    col["reference"] = [column]
                    col["name"] = self._prefix_calc_col_name(column, calc, j)
                    col["calc_type"] = calc
                    col["depth"] = i

                    if i == 0:
                        # If we are casting the base column (i == 0) then apply any
                        # datatype specific overrides.
                        col = self._apply_base_cast_overrides(
                            column, col, source_table, target_table
                        )

                    name = col["name"]
                    column_aliases[name] = i
                    col_names.append(col)
        return col_names

    def get_query_from_file(self, filename):
        """Return query from input file"""
        query = ""
        try:
            file = open(filename, "r")
            query = file.read()
            query = query.rstrip(";\n")
        except IOError:
            logging.error("Cannot read query file: ", filename)

        if not query or query.isspace():
            raise ValueError(
                "Expected file with sql query, got empty file or file with white spaces. "
                f"input file: {filename}"
            )
        file.close()
        return query

    def get_query_from_inline(self, inline_query):
        """Return query from inline query arg"""

        query = inline_query.strip()
        query = query.rstrip(";\n")

        if not query or query.isspace():
            raise ValueError(
                "Expected arg with sql query, got empty arg or arg with white "
                f"spaces. input query: '{inline_query}'"
            )
        return query<|MERGE_RESOLUTION|>--- conflicted
+++ resolved
@@ -624,13 +624,6 @@
             calc_func = "cast"
             cast_type = "int64"
 
-<<<<<<< HEAD
-=======
-        elif column_type == "decimal" or column_type == "!decimal":
-            calc_func = "cast"
-            cast_type = "float64"
-
->>>>>>> f9db68f2
         else:
             raise ValueError(f"Unsupported column type: {column_type}")
 
@@ -728,10 +721,6 @@
                         "bit_xor",
                     )  # For timestamps: do not convert to epoch seconds for min/max
                 )
-<<<<<<< HEAD
-=======
-                or (column_type == "decimal" or column_type == "!decimal")
->>>>>>> f9db68f2
             ):
                 aggregate_config = self.append_pre_agg_calc_field(
                     casefold_source_columns[column],
