# Copyright 2020 Google LLC
#
# Licensed under the Apache License, Version 2.0 (the "License");
# you may not use this file except in compliance with the License.
# You may obtain a copy of the License at
#
#      http://www.apache.org/licenses/LICENSE-2.0
#
# Unless required by applicable law or agreed to in writing, software
# distributed under the License is distributed on an "AS IS" BASIS,
# WITHOUT WARRANTIES OR CONDITIONS OF ANY KIND, either express or implied.
# See the License for the specific language governing permissions and
# limitations under the License.

import copy
import logging
from typing import Optional, Union, TYPE_CHECKING
import yaml

import google.oauth2.service_account

import ibis.expr.datatypes as dt

from data_validation import clients, consts, state_manager
from data_validation.result_handlers.bigquery import BigQueryResultHandler
from data_validation.result_handlers.text import TextResultHandler
from data_validation.validation_builder import ValidationBuilder


if TYPE_CHECKING:
    import ibis.expr.types.TableExpr


class ConfigManager(object):
    _config: dict = None
    _source_conn = None
    _target_conn = None
    _state_manager = None
    source_client = None
    target_client = None

    def __init__(self, config, source_client=None, target_client=None, verbose=False):
        """Initialize a ConfigManager client which supplies the
            source and target queries to run.

        Args:
            config (Dict): The Validation config supplied
            source_client (IbisClient): The Ibis client for the source DB
            target_client (IbisClient): The Ibis client for the target DB
            verbose (Bool): If verbose, the Data Validation client will print queries run
            google_credentials (google.auth.credentials.Credentials):
                Explicit credentials to use in case default credentials
                aren't working properly.
        """
        self._state_manager = state_manager.StateManager()
        self._config = config

        self.source_client = source_client or clients.get_data_client(
            self.get_source_connection()
        )
        self.target_client = target_client or clients.get_data_client(
            self.get_target_connection()
        )

        self.verbose = verbose
        if self.validation_type not in consts.CONFIG_TYPES:
            raise ValueError(f"Unknown Configuration Type: {self.validation_type}")
        self._comparison_max_col_length = None

    @property
    def config(self):
        """Return config object."""
        return self._config

    def get_source_connection(self):
        """Return source connection object."""
        if not self._source_conn:
            if self._config.get(consts.CONFIG_SOURCE_CONN):
                self._source_conn = self._config.get(consts.CONFIG_SOURCE_CONN)
            else:
                conn_name = self._config.get(consts.CONFIG_SOURCE_CONN_NAME)
                self._source_conn = self._state_manager.get_connection_config(conn_name)

        return self._source_conn

    def get_target_connection(self):
        """Return target connection object."""
        if not self._target_conn:
            if self._config.get(consts.CONFIG_TARGET_CONN):
                self._target_conn = self._config.get(consts.CONFIG_TARGET_CONN)
            else:
                conn_name = self._config.get(consts.CONFIG_TARGET_CONN_NAME)
                self._target_conn = self._state_manager.get_connection_config(conn_name)

        return self._target_conn

    @property
    def validation_type(self):
        """Return string validation type (Column|Schema)."""
        return self._config[consts.CONFIG_TYPE]

    def use_random_rows(self):
        """Return if the validation should use a random row filter."""
        return self._config.get(consts.CONFIG_USE_RANDOM_ROWS) or False

    def random_row_batch_size(self):
        """Return batch size for random row filter."""
        return int(
            self._config.get(consts.CONFIG_RANDOM_ROW_BATCH_SIZE)
            or consts.DEFAULT_NUM_RANDOM_ROWS
        )

    def get_random_row_batch_size(self):
        """Return number of random rows or None."""
        return self.random_row_batch_size() if self.use_random_rows() else None

    def process_in_memory(self):
        """Return whether to process in memory or on a remote platform."""
        return True

    @property
    def max_recursive_query_size(self):
        """Return Aggregates from Config"""
        return self._config.get(consts.CONFIG_MAX_RECURSIVE_QUERY_SIZE, 50000)

    @property
    def aggregates(self):
        """Return Aggregates from Config"""
        return self._config.get(consts.CONFIG_AGGREGATES, [])

    def append_aggregates(self, aggregate_configs):
        """Append aggregate configs to existing config."""
        self._config[consts.CONFIG_AGGREGATES] = self.aggregates + aggregate_configs

    @property
    def calculated_fields(self):
        return self._config.get(consts.CONFIG_CALCULATED_FIELDS, [])

    def append_calculated_fields(self, calculated_configs):
        self._config[consts.CONFIG_CALCULATED_FIELDS] = (
            self.calculated_fields + calculated_configs
        )

    @property
    def query_groups(self):
        """Return Query Groups from Config"""
        return self._config.get(consts.CONFIG_GROUPED_COLUMNS, [])

    def append_query_groups(self, grouped_column_configs):
        """Append grouped configs to existing config."""
        self._config[consts.CONFIG_GROUPED_COLUMNS] = (
            self.query_groups + grouped_column_configs
        )

    @property
    def custom_query_type(self):
        """Return custom query type from config"""
        return self._config.get(consts.CONFIG_CUSTOM_QUERY_TYPE, "")

    def append_custom_query_type(self, custom_query_type):
        """Append custom query type config to existing config."""
        self._config[consts.CONFIG_CUSTOM_QUERY_TYPE] = (
            self.custom_query_type + custom_query_type
        )

    @property
    def source_query_file(self):
        """Return SQL Query File from Config"""
        return self._config.get(consts.CONFIG_SOURCE_QUERY_FILE, [])

    def append_source_query_file(self, query_file_configs):
        """Append grouped configs to existing config."""
        self._config[consts.CONFIG_SOURCE_QUERY_FILE] = (
            self.source_query_file + query_file_configs
        )

    @property
    def target_query_file(self):
        """Return SQL Query File from Config"""
        return self._config.get(consts.CONFIG_TARGET_QUERY_FILE, [])

    def append_target_query_file(self, query_file_configs):
        """Append grouped configs to existing config."""
        self._config[consts.CONFIG_TARGET_QUERY_FILE] = (
            self.target_query_file + query_file_configs
        )

    @property
    def primary_keys(self):
        """Return Primary keys from Config"""
        return self._config.get(consts.CONFIG_PRIMARY_KEYS, [])

    def append_primary_keys(self, primary_key_configs):
        """Append primary key configs to existing config."""
        self._config[consts.CONFIG_PRIMARY_KEYS] = (
            self.primary_keys + primary_key_configs
        )

    def get_primary_keys_list(self):
        """Return list of primary key column names"""
        return [key[consts.CONFIG_SOURCE_COLUMN] for key in self.primary_keys]

    @property
    def comparison_fields(self):
        """Return fields from Config"""
        return self._config.get(consts.CONFIG_COMPARISON_FIELDS, [])

    def append_comparison_fields(self, field_configs):
        """Append field configs to existing config."""
        self._config[consts.CONFIG_COMPARISON_FIELDS] = (
            self.comparison_fields + field_configs
        )

    @property
    def filters(self):
        """Return Filters from Config"""
        return self._config.get(consts.CONFIG_FILTERS, [])

    @property
    def source_schema(self):
        """Return string value of source schema."""
        if self.source_client._source_type == "FileSystem":
            return None
        return self._config.get(consts.CONFIG_SCHEMA_NAME, None)

    @property
    def source_table(self):
        """Return string value of source table."""
        return self._config[consts.CONFIG_TABLE_NAME]

    @property
    def target_schema(self):
        """Return string value of target schema."""
        if self.target_client._source_type == "FileSystem":
            return None
        return self._config.get(consts.CONFIG_TARGET_SCHEMA_NAME, self.source_schema)

    @property
    def target_table(self):
        """Return string value of target table."""
        return self._config.get(
            consts.CONFIG_TARGET_TABLE_NAME, self._config[consts.CONFIG_TABLE_NAME]
        )

    @property
    def full_target_table(self):
        """Return string value of fully qualified target table."""
        if self.target_schema:
            return self.target_schema + "." + self.target_table
        else:
            return self.target_table

    @property
    def full_source_table(self):
        """Return string value of target table."""
        if self.source_schema:
            return self.source_schema + "." + self.source_table
        else:
            return self.source_table

    @property
    def labels(self):
        """Return labels."""
        return self._config.get(consts.CONFIG_LABELS, [])

    @property
    def result_handler_config(self):
        """Return int limit for query executions."""
        return self._config.get(consts.CONFIG_RESULT_HANDLER) or {}

    @property
    def query_limit(self):
        """Return int limit for query executions."""
        return self._config.get(consts.CONFIG_LIMIT)

    @property
    def threshold(self):
        """Return threshold from Config"""
        return self._config.get(consts.CONFIG_THRESHOLD, 0.0)

    @property
    def source_query(self):
        return self._config.get(consts.CONFIG_SOURCE_QUERY, None)

    def append_source_query(self, source_query):
        self._config["source_query"] = source_query

    @property
    def target_query(self):
        return self._config.get(consts.CONFIG_TARGET_QUERY, None)

    def append_target_query(self, target_query):
        self._config["target_query"] = target_query

    @property
    def exclusion_columns(self):
        """Return the exclusion columns from Config"""
        return self._config.get(consts.CONFIG_EXCLUSION_COLUMNS, [])

    @property
    def allow_list(self):
        """Return the allow_list from Config"""
        return self._config.get(consts.CONFIG_ALLOW_LIST, "")

    @property
    def filter_status(self):
        """Return filter status list from Config"""
        return self._config.get(consts.CONFIG_FILTER_STATUS, None)

    def append_exclusion_columns(self, column_configs):
        """Append exclusion columns to existing config."""
        self._config[consts.CONFIG_EXCLUSION_COLUMNS] = (
            self.exclusion_columns + column_configs
        )

    def append_allow_list(
        self, allow_list: Union[str, None], allow_list_file: Union[str, None]
    ):
        """Append datatype allow_list to existing config."""
        full_allow_list = []
        if allow_list:
            allow_list = allow_list.replace(" ", "")
            full_allow_list.append(allow_list)
        if allow_list_file:
            mgr = state_manager.StateManager(file_system_root_path=allow_list_file)
            try:
                allow_list_yaml = mgr.read_file(allow_list_file)
            except FileNotFoundError as e:
                raise ValueError(
                    "Cannot locate --allow-list-file: {allow_list_file}"
                ) from e
            allow_list_dict = yaml.safe_load(allow_list_yaml)
            full_allow_list.append(
                ",".join([f"{_[0]}:{_[1]}" for _ in allow_list_dict.items()])
            )

        self._config[consts.CONFIG_ALLOW_LIST] = ",".join(full_allow_list)

    def get_source_ibis_table(self):
        """Return IbisTable from source."""
        if not hasattr(self, "_source_ibis_table"):
            self._source_ibis_table = clients.get_ibis_table(
                self.source_client, self.source_schema, self.source_table
            )
        return self._source_ibis_table

    def get_source_ibis_table_from_query(self):
        """Return IbisTable from source."""
        self._source_ibis_table = clients.get_ibis_query(
            self.source_client, self.source_query
        )
        return self._source_ibis_table

    def get_source_ibis_calculated_table(self, depth=None):
        """Return mutated IbisTable from source
        n: Int the depth of subquery requested"""
        if self.validation_type == consts.CUSTOM_QUERY:
            table = self.get_source_ibis_table_from_query()
        else:
            table = self.get_source_ibis_table()
        vb = ValidationBuilder(self)
        calculated_table = table.mutate(
            vb.source_builder.compile_calculated_fields(table, n=depth)
        )

        return calculated_table

    def get_target_ibis_table(self):
        """Return IbisTable from target."""
        if not hasattr(self, "_target_ibis_table"):
            self._target_ibis_table = clients.get_ibis_table(
                self.target_client, self.target_schema, self.target_table
            )
        return self._target_ibis_table

    def get_target_ibis_table_from_query(self):
        """Return IbisTable from source."""
        self._target_ibis_table = clients.get_ibis_query(
            self.target_client, self.target_query
        )
        return self._target_ibis_table

    def get_target_ibis_calculated_table(self, depth=None):
        """Return mutated IbisTable from target
        n: Int the depth of subquery requested"""
        if self.validation_type == consts.CUSTOM_QUERY:
            table = self.get_target_ibis_table_from_query()
        else:
            table = self.get_target_ibis_table()
        vb = ValidationBuilder(self)
        calculated_table = table.mutate(
            vb.target_builder.compile_calculated_fields(table, n=depth)
        )

        return calculated_table

    def get_yaml_validation_block(self):
        """Return Dict object formatted for a Yaml file."""
        config = copy.deepcopy(self.config)

        config.pop(consts.CONFIG_SOURCE_CONN, None)
        config.pop(consts.CONFIG_TARGET_CONN, None)

        config.pop(consts.CONFIG_SOURCE_CONN_NAME, None)
        config.pop(consts.CONFIG_TARGET_CONN_NAME, None)

        config.pop(consts.CONFIG_RESULT_HANDLER, None)

        return config

    def get_result_handler(self):
        """Return ResultHandler instance from supplied config."""
        if not self.result_handler_config:
            if self.config[consts.CONFIG_TYPE] == consts.SCHEMA_VALIDATION:
                cols_filter_list = consts.SCHEMA_VALIDATION_COLUMN_FILTER_LIST
            else:
                cols_filter_list = consts.COLUMN_FILTER_LIST
            # handler that display results either to output or in a file
            return TextResultHandler(
                self._config.get(consts.CONFIG_FORMAT, "table"),
                self.filter_status,
                cols_filter_list,
            )

        result_type = self.result_handler_config[consts.CONFIG_TYPE]
        if result_type == "BigQuery":
            project_id = self.result_handler_config[consts.PROJECT_ID]
            table_id = self.result_handler_config[consts.TABLE_ID]
            key_path = self.result_handler_config.get(
                consts.GOOGLE_SERVICE_ACCOUNT_KEY_PATH
            )
            if key_path:
                credentials = (
                    google.oauth2.service_account.Credentials.from_service_account_file(
                        key_path
                    )
                )
            else:
                credentials = None
            return BigQueryResultHandler.get_handler_for_project(
                project_id,
                self.filter_status,
                table_id=table_id,
                credentials=credentials,
            )
        else:
            raise ValueError(f"Unknown ResultHandler Class: {result_type}")

    @staticmethod
    def build_config_manager(
        config_type,
        source_conn_name,
        target_conn_name,
        table_obj,
        labels,
        threshold,
        format,
        use_random_rows=None,
        random_row_batch_size=None,
        source_client=None,
        target_client=None,
        result_handler_config=None,
        filter_config=None,
        filter_status=None,
        verbose=False,
    ):
        if isinstance(filter_config, dict):
            filter_config = [filter_config]

        """Return a ConfigManager instance with available config."""
        config = {
            consts.CONFIG_TYPE: config_type,
            consts.CONFIG_SOURCE_CONN_NAME: source_conn_name,
            consts.CONFIG_TARGET_CONN_NAME: target_conn_name,
            consts.CONFIG_TABLE_NAME: table_obj.get(consts.CONFIG_TABLE_NAME, None),
            consts.CONFIG_SCHEMA_NAME: table_obj.get(consts.CONFIG_SCHEMA_NAME, None),
            consts.CONFIG_TARGET_SCHEMA_NAME: table_obj.get(
                consts.CONFIG_TARGET_SCHEMA_NAME,
                table_obj.get(consts.CONFIG_SCHEMA_NAME, None),
            ),
            consts.CONFIG_TARGET_TABLE_NAME: table_obj.get(
                consts.CONFIG_TARGET_TABLE_NAME,
                table_obj.get(consts.CONFIG_TABLE_NAME, None),
            ),
            consts.CONFIG_LABELS: labels,
            consts.CONFIG_THRESHOLD: threshold,
            consts.CONFIG_FORMAT: format,
            consts.CONFIG_RESULT_HANDLER: result_handler_config,
            consts.CONFIG_FILTERS: filter_config,
            consts.CONFIG_USE_RANDOM_ROWS: use_random_rows,
            consts.CONFIG_RANDOM_ROW_BATCH_SIZE: random_row_batch_size,
            consts.CONFIG_FILTER_STATUS: filter_status,
        }

        return ConfigManager(
            config,
            source_client=source_client,
            target_client=target_client,
            verbose=verbose,
        )

    def build_config_comparison_fields(self, fields, depth=None):
        """Return list of field config objects."""
        field_configs = []
        for field in fields:
            column_config = {
                consts.CONFIG_SOURCE_COLUMN: field,
                consts.CONFIG_TARGET_COLUMN: field,
                consts.CONFIG_FIELD_ALIAS: field,
                consts.CONFIG_CAST: None,
            }
            field_configs.append(column_config)
        return field_configs

    def build_column_configs(self, columns):
        """Return list of grouped column config objects."""
        column_configs = []
        source_table = self.get_source_ibis_calculated_table()
        target_table = self.get_target_ibis_calculated_table()
        casefold_source_columns = {x.casefold(): str(x) for x in source_table.columns}
        casefold_target_columns = {x.casefold(): str(x) for x in target_table.columns}

        for column in columns:
            if column.casefold() not in casefold_source_columns:
                raise ValueError(f"Grouped Column DNE in source: {column}")
            if column.casefold() not in casefold_target_columns:
                raise ValueError(f"Grouped Column DNE in target: {column}")
            column_config = {
                consts.CONFIG_SOURCE_COLUMN: casefold_source_columns[column.casefold()],
                consts.CONFIG_TARGET_COLUMN: casefold_target_columns[column.casefold()],
                consts.CONFIG_FIELD_ALIAS: column,
                consts.CONFIG_CAST: None,
            }
            column_configs.append(column_config)

        return column_configs

    def build_config_count_aggregate(self):
        """Return dict aggregate for COUNT(*)."""
        aggregate_config = {
            consts.CONFIG_SOURCE_COLUMN: None,
            consts.CONFIG_TARGET_COLUMN: None,
            consts.CONFIG_FIELD_ALIAS: "count",
            consts.CONFIG_TYPE: "count",
        }

        return aggregate_config

    def _prefix_calc_col_name(
        self, column_name: str, prefix: str, column_number: int
    ) -> str:
        """Prefix a column name but protect final string from overflowing SQL engine identifier length limit."""
        new_name = f"{prefix}__{column_name}"
        if len(new_name) > self._get_comparison_max_col_length():
            # Use an abstract name for the calculated column to avoid composing invalid SQL.
            new_name = f"{prefix}__dvt_calc_col_{column_number}"
        return new_name

    def build_and_append_pre_agg_calc_config(
        self,
        source_column,
        target_column,
        calc_func,
        column_position,
        cast_type=None,
        depth=0,
    ):
        """Create calculated field config used as a pre-aggregation step. Appends to calulated fields if does not already exist and returns created config."""
        calculated_config = {
            consts.CONFIG_CALCULATED_SOURCE_COLUMNS: [source_column],
            consts.CONFIG_CALCULATED_TARGET_COLUMNS: [target_column],
            consts.CONFIG_FIELD_ALIAS: self._prefix_calc_col_name(
                source_column, calc_func, column_position
            ),
            consts.CONFIG_TYPE: calc_func,
            consts.CONFIG_DEPTH: depth,
        }

        if calc_func == "cast" and cast_type is not None:
            calculated_config[consts.CONFIG_DEFAULT_CAST] = cast_type
            calculated_config[consts.CONFIG_FIELD_ALIAS] = self._prefix_calc_col_name(
                source_column, f"{calc_func}_{cast_type}", column_position
            )

        existing_calc_fields = [
            config[consts.CONFIG_FIELD_ALIAS] for config in self.calculated_fields
        ]

        if calculated_config[consts.CONFIG_FIELD_ALIAS] not in existing_calc_fields:
            self.append_calculated_fields([calculated_config])
        return calculated_config

    def append_pre_agg_calc_field(
        self, source_column, target_column, agg_type, column_type, column_position
    ) -> dict:
        """Append calculated field for length(string) or epoch_seconds(timestamp) for preprocessing before column validation aggregation."""
        depth, cast_type = 0, None
        if column_type in ["string", "!string"]:
            calc_func = "length"

<<<<<<< HEAD
        elif column_type in ["timestamp", "!timestamp", "date", "!date"]:
=======
        elif column_type in ["timestamp", "!timestamp"]:
>>>>>>> 76fcfc69
            if (
                self.source_client.name == "bigquery"
                or self.target_client.name == "bigquery"
            ):
                calc_func = "cast"
                cast_type = "timestamp"
                pre_calculated_config = self.build_and_append_pre_agg_calc_config(
                    source_column,
                    target_column,
                    calc_func,
                    column_position,
                    cast_type,
                    depth,
                )
                source_column = target_column = pre_calculated_config[
                    consts.CONFIG_FIELD_ALIAS
                ]
                depth = 1

            calc_func = "epoch_seconds"

        elif column_type == "int32" or column_type == "!int32":
            calc_func = "cast"
            cast_type = "int64"

        else:
            raise ValueError(f"Unsupported column type: {column_type}")

        calculated_config = self.build_and_append_pre_agg_calc_config(
            source_column, target_column, calc_func, column_position, cast_type, depth
        )

        aggregate_config = {
            consts.CONFIG_SOURCE_COLUMN: f"{calculated_config[consts.CONFIG_FIELD_ALIAS]}",
            consts.CONFIG_TARGET_COLUMN: f"{calculated_config[consts.CONFIG_FIELD_ALIAS]}",
            consts.CONFIG_FIELD_ALIAS: self._prefix_calc_col_name(
                calculated_config[consts.CONFIG_FIELD_ALIAS],
                f"{agg_type}",
                column_position,
            ),
            consts.CONFIG_TYPE: agg_type,
        }

        return aggregate_config

    def build_config_column_aggregates(
        self, agg_type, arg_value, supported_types, cast_to_bigint=False
    ):
        """Return list of aggregate objects of given agg_type."""

        def decimal_too_big_for_64bit(
            source_column_ibis_type, target_column_ibis_type
        ) -> bool:
            return bool(
                (
                    isinstance(source_column_ibis_type, dt.Decimal)
                    and (
                        source_column_ibis_type.precision is None
                        or source_column_ibis_type.precision > 18
                    )
                )
                and (
                    isinstance(target_column_ibis_type, dt.Decimal)
                    and (
                        target_column_ibis_type.precision is None
                        or target_column_ibis_type.precision > 18
                    )
                )
            )

        aggregate_configs = []
        source_table = self.get_source_ibis_calculated_table()
        target_table = self.get_target_ibis_calculated_table()

        casefold_source_columns = {x.casefold(): str(x) for x in source_table.columns}
        casefold_target_columns = {x.casefold(): str(x) for x in target_table.columns}

        if arg_value:
            arg_value = [x.casefold() for x in arg_value]
            if supported_types:
                # This mutates external supported_types, making it local as part of adding more values.
                supported_types = supported_types + [
                    "string",
                    "!string",
                    "timestamp",
                    "!timestamp",
                    "date",
                    "!date",
                ]

        allowlist_columns = arg_value or casefold_source_columns
        for column_position, column in enumerate(casefold_source_columns):
            # Get column type and remove precision/scale attributes
            source_column_ibis_type = source_table[
                casefold_source_columns[column]
            ].type()
            column_type = str(source_column_ibis_type).split("(")[0]

            if column not in allowlist_columns:
                continue
            elif column not in casefold_target_columns:
                logging.warning(
                    f"Skipping {agg_type} on {column} as column is not present in target table"
                )
                continue
            elif supported_types and column_type not in supported_types:
                if self.verbose:
                    logging.info(
                        f"Skipping {agg_type} on {column} due to data type: {column_type}"
                    )
                continue

            target_column_ibis_type = target_table[
                casefold_target_columns[column]
            ].type()

            if (
                column_type in ["string", "!string"]
                or (cast_to_bigint and column_type in ["int32", "!int32"])
                or (
<<<<<<< HEAD
                    column_type in ["timestamp", "!timestamp", "date", "!date"]
=======
                    column_type in ["timestamp", "!timestamp"]
>>>>>>> 76fcfc69
                    and agg_type
                    in (
                        "sum",
                        "avg",
                        "bit_xor",
                    )  # For timestamps: do not convert to epoch seconds for min/max
                )
            ):
                aggregate_config = self.append_pre_agg_calc_field(
                    casefold_source_columns[column],
                    casefold_target_columns[column],
                    agg_type,
                    column_type,
                    column_position,
                )

            else:
                aggregate_config = {
                    consts.CONFIG_SOURCE_COLUMN: casefold_source_columns[column],
                    consts.CONFIG_TARGET_COLUMN: casefold_target_columns[column],
                    consts.CONFIG_FIELD_ALIAS: self._prefix_calc_col_name(
                        column, f"{agg_type}", column_position
                    ),
                    consts.CONFIG_TYPE: agg_type,
                }
                if decimal_too_big_for_64bit(
                    source_column_ibis_type, target_column_ibis_type
                ):
                    aggregate_config[consts.CONFIG_CAST] = "string"

            aggregate_configs.append(aggregate_config)

        return aggregate_configs

    def build_config_calculated_fields(
        self,
        source_reference,
        target_reference,
        calc_type,
        alias,
        depth,
        supported_types=None,
        arg_value=None,
        custom_params: Optional[dict] = None,
    ) -> dict:
        """Returns list of calculated fields"""
        source_table = self.get_source_ibis_calculated_table(depth=depth)
        target_table = self.get_target_ibis_calculated_table(depth=depth)

        casefold_source_columns = {x.casefold(): str(x) for x in source_table.columns}
        casefold_target_columns = {x.casefold(): str(x) for x in target_table.columns}

        allowlist_columns = arg_value or casefold_source_columns
        for column in casefold_source_columns:
            column_type_str = str(source_table[casefold_source_columns[column]].type())
            column_type = column_type_str.split("(")[0]
            if column not in allowlist_columns:
                continue
            elif column not in casefold_target_columns:
                logging.info(
                    f"Skipping {calc_type} on {column} as column is not present in target table"
                )
                continue
            elif supported_types and column_type not in supported_types:
                if self.verbose:
                    msg = f"Skipping {calc_type} on {column} due to data type: {column_type}"
                    logging.info(msg)
                continue

        calculated_config = {
            consts.CONFIG_CALCULATED_SOURCE_COLUMNS: source_reference,
            consts.CONFIG_CALCULATED_TARGET_COLUMNS: target_reference,
            consts.CONFIG_FIELD_ALIAS: alias,
            consts.CONFIG_TYPE: calc_type,
            consts.CONFIG_DEPTH: depth,
        }

        if calc_type == consts.CONFIG_CUSTOM and custom_params:
            calculated_config.update(custom_params)

        return calculated_config

    def _get_comparison_max_col_length(self) -> int:
        if not self._comparison_max_col_length:
            self._comparison_max_col_length = min(
                [
                    clients.get_max_column_length(self.source_client),
                    clients.get_max_column_length(self.target_client),
                ]
            )
        return self._comparison_max_col_length

    def _strftime_format(
        self, column_type: Union[dt.Date, dt.Timestamp], client
    ) -> str:
        if column_type.is_timestamp():
            return "%Y-%m-%d %H:%M:%S"
        if clients.is_oracle_client(client):
            # Oracle DATE is a DateTime
            return "%Y-%m-%d %H:%M:%S"
        return "%Y-%m-%d"

    def _apply_base_cast_overrides(
        self,
        source_column: str,
        target_column: str,
        col_config: dict,
        source_table: "ibis.expr.types.TableExpr",
        target_table: "ibis.expr.types.TableExpr",
    ) -> dict:
        """Mutates col_config to contain any overrides. Also returns col_config for convenience."""
        if col_config["calc_type"] != "cast":
            return col_config

        source_table_schema = {k: v for k, v in source_table.schema().items()}
        target_table_schema = {k: v for k, v in target_table.schema().items()}

        if isinstance(
            source_table_schema[source_column], (dt.Date, dt.Timestamp)
        ) and isinstance(target_table_schema[target_column], (dt.Date, dt.Timestamp)):
            # Use strftime rather than cast for temporal comparisons.
            # Pick the most permissive format across the two engines.
            # For example Date -> Timestamp should format both source and target as Date.
            fmt = min(
                [
                    self._strftime_format(
                        source_table_schema[source_column], self.source_client
                    ),
                    self._strftime_format(
                        source_table_schema[source_column], self.target_client
                    ),
                ],
                key=len,
            )
            col_config["calc_type"] = consts.CONFIG_CUSTOM
            custom_params = {
                "calc_params": {
                    consts.CONFIG_CUSTOM_IBIS_EXPR: "ibis.expr.types.TemporalValue.strftime",
                    consts.CONFIG_CUSTOM_PARAMS: [
                        {consts.CONFIG_CUSTOM_PARAM_FORMAT_STR: fmt}
                    ],
                }
            }
            col_config.update(custom_params)

        return col_config

    def build_dependent_aliases(self, calc_type, col_list=None):
        """This is a utility function for determining the required depth of all fields"""
        source_table = self.get_source_ibis_calculated_table()
        target_table = self.get_target_ibis_calculated_table()

        order_of_operations = []
        casefold_source_columns = {x.casefold(): str(x) for x in source_table.columns}
        casefold_target_columns = {x.casefold(): str(x) for x in target_table.columns}

        if col_list:
            casefold_col_list = [x.casefold() for x in col_list]
            # Filter columns based on col_list if provided
            casefold_source_columns = {
                k: v
                for (k, v) in casefold_source_columns.items()
                if k in casefold_col_list
            }
            casefold_target_columns = {
                k: v
                for (k, v) in casefold_target_columns.items()
                if k in casefold_col_list
            }

        if calc_type == "hash":
            order_of_operations = [
                "cast",
                "ifnull",
                "rstrip",
                "upper",
                "concat",
                "hash",
            ]
        if calc_type == "concat":
            order_of_operations = [
                "cast",
                "ifnull",
                "rstrip",
                "upper",
                "concat",
            ]
        column_aliases = {}
        col_names = []
        for i, calc in enumerate(order_of_operations):
            if i == 0:
                previous_level = [x for x in casefold_source_columns.keys()]
            else:
                previous_level = [k for k, v in column_aliases.items() if v == i - 1]
            if calc in ["concat", "hash"]:
                col = {}
                col["source_reference"] = previous_level
                col["target_reference"] = previous_level
                col["name"] = f"{calc}__all"
                col["calc_type"] = calc
                col["depth"] = i
                name = col["name"]
                # need to capture all aliases at the previous level. probably name concat__all
                column_aliases[name] = i
                col_names.append(col)
            else:
                # This needs to be the previous manifest of columns
                for j, column in enumerate(previous_level):
                    col = {}
                    col["source_reference"] = [column]
                    col["target_reference"] = [column]
                    col["name"] = self._prefix_calc_col_name(column, calc, j)
                    col["calc_type"] = calc
                    col["depth"] = i

                    if i == 0:
                        # If depth 0, get raw column name with correct casing
                        source_column = casefold_source_columns[column]
                        target_column = casefold_target_columns[column]
                        col["source_reference"] = [source_column]
                        col["target_reference"] = [target_column]
                        # If we are casting the base column (i == 0) then apply any
                        # datatype specific overrides.
                        col = self._apply_base_cast_overrides(
                            source_column,
                            target_column,
                            col,
                            source_table,
                            target_table,
                        )

                    name = col["name"]
                    column_aliases[name] = i
                    col_names.append(col)
        return col_names

    def get_query_from_file(self, filename):
        """Return query from input file"""
        query = ""
        try:
            file = open(filename, "r")
            query = file.read()
            query = query.rstrip(";\n")
        except IOError:
            logging.error("Cannot read query file: ", filename)

        if not query or query.isspace():
            raise ValueError(
                "Expected file with sql query, got empty file or file with white spaces. "
                f"input file: {filename}"
            )
        file.close()
        return query

    def get_query_from_inline(self, inline_query):
        """Return query from inline query arg"""

        query = inline_query.strip()
        query = query.rstrip(";\n")

        if not query or query.isspace():
            raise ValueError(
                "Expected arg with sql query, got empty arg or arg with white "
                f"spaces. input query: '{inline_query}'"
            )
        return query<|MERGE_RESOLUTION|>--- conflicted
+++ resolved
@@ -598,11 +598,7 @@
         if column_type in ["string", "!string"]:
             calc_func = "length"
 
-<<<<<<< HEAD
         elif column_type in ["timestamp", "!timestamp", "date", "!date"]:
-=======
-        elif column_type in ["timestamp", "!timestamp"]:
->>>>>>> 76fcfc69
             if (
                 self.source_client.name == "bigquery"
                 or self.target_client.name == "bigquery"
@@ -723,11 +719,7 @@
                 column_type in ["string", "!string"]
                 or (cast_to_bigint and column_type in ["int32", "!int32"])
                 or (
-<<<<<<< HEAD
                     column_type in ["timestamp", "!timestamp", "date", "!date"]
-=======
-                    column_type in ["timestamp", "!timestamp"]
->>>>>>> 76fcfc69
                     and agg_type
                     in (
                         "sum",
