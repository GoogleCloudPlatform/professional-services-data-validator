--- conflicted
+++ resolved
@@ -304,9 +304,6 @@
         if process_in_memory:
             source_df = self.config_manager.source_client.execute(source_query)
             target_df = self.config_manager.target_client.execute(target_query)
-<<<<<<< HEAD
-            
-=======
 
             # Drop excess fields for row validation to avoid pandas errors for unsupported column data types (i.e structs)
             if (
@@ -324,7 +321,6 @@
                     inplace=True,
                 )
 
->>>>>>> 3f26768c
             pd_schema = self._get_pandas_schema(
                 source_df, target_df, join_on_fields, verbose=self.verbose
             )
