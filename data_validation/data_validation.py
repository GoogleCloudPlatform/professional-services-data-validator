--- conflicted
+++ resolved
@@ -16,7 +16,6 @@
 import datetime
 import json
 import pandas
-import warnings
 
 import google.oauth2.service_account
 import ibis.pandas
@@ -24,44 +23,6 @@
 from data_validation import consts, combiner, exceptions, metadata, clients
 from data_validation.config_manager import ConfigManager
 from data_validation.validation_builder import ValidationBuilder
-
-# TODO(googleapis/google-auth-library-python#520): Remove after issue is resolved
-warnings.filterwarnings(
-    "ignore", "Your application has authenticated using end user credentials"
-)
-
-<<<<<<< HEAD
-# If you have a Teradata License there is an optional teradatasql import
-try:
-    from third_party.ibis.ibis_teradata.client import TeradataClient
-except Exception:
-    TeradataClient = None
-
-
-def get_pandas_client(table_name, file_path, file_type):
-    if file_type == "csv":
-        df = pandas.read_csv(file_path)
-    elif file_type == "json":
-        df = pandas.read_json(file_path)
-    else:
-        raise ValueError(f"Unknown Pandas File Type: {file_type}")
-
-    pandas_client = ibis.pandas.connect({table_name: df})
-
-    return pandas_client
-
-
-CLIENT_LOOKUP = {
-    "BigQuery": BigQueryClient,
-    "Impala": impala_connect,
-    "MySQL": MySQLClient,
-    "Postgres": PostgreSQLClient,
-    "Teradata": TeradataClient,
-    "Pandas": get_pandas_client,
-}
-
-=======
->>>>>>> d995ae23
 
 """ The DataValidation class is where the code becomes source/target aware
 
