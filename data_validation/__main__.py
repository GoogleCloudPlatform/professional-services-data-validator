--- conflicted
+++ resolved
@@ -80,24 +80,14 @@
         config_manager (ConfigManager): Validation config manager instance.
     """
     config_manager.append_aggregates(get_aggregate_config(args, config_manager))
-<<<<<<< HEAD
     if (config_manager.validation_type in [consts.GROUPED_COLUMN_VALIDATION,
                                            consts.ROW_VALIDATION]):
-        grouped_columns = json.loads(args.grouped_columns)
-        config_manager.append_query_groups(
-            config_manager.build_config_grouped_columns(grouped_columns)
-        )
-    if config_manager.validation_type in [consts.ROW_VALIDATION]:
-        primary_keys = json.loads(args.primary_keys or "[]")
-=======
-    if config_manager.validation_type in ["GroupedColumn", "Row"]:
         grouped_columns = cli_tools.get_json_arg(args.grouped_columns)
         config_manager.append_query_groups(
             config_manager.build_config_grouped_columns(grouped_columns)
         )
-    if config_manager.validation_type in ["Row"]:
+    if config_manager.validation_type in [consts.ROW_VALIDATION]:
         primary_keys = cli_tools.get_json_arg(args.primary_keys, default_value=[])
->>>>>>> 8bb1f494
         config_manager.append_primary_keys(
             config_manager.build_config_grouped_columns(primary_keys)
         )
