--- conflicted
+++ resolved
@@ -12,12 +12,9 @@
 # See the License for the specific language governing permissions and
 # limitations under the License.
 
-<<<<<<< HEAD
-=======
 import os
 
 import logging
->>>>>>> 100b3eab
 import json
 
 from data_validation import (
