# Copyright 2020 Google LLC
#
# Licensed under the Apache License, Version 2.0 (the "License");
# you may not use this file except in compliance with the License.
# You may obtain a copy of the License at
#
#      http://www.apache.org/licenses/LICENSE-2.0
#
# Unless required by applicable law or agreed to in writing, software
# distributed under the License is distributed on an "AS IS" BASIS,
# WITHOUT WARRANTIES OR CONDITIONS OF ANY KIND, either express or implied.
# See the License for the specific language governing permissions and
# limitations under the License.


import json
from yaml import dump, load, Dumper, Loader

from data_validation import cli_tools, clients, consts, jellyfish_distance
from data_validation.config_manager import ConfigManager
from data_validation.data_validation import DataValidation


def _get_arg_config_file(args):
    """Return String yaml config file path."""
    if not args.config_file:
        raise ValueError("YAML Config File was not supplied.")

    return args.config_file


def _get_yaml_config_from_file(config_file_path):
    """Return Dict of yaml validation data."""
    with open(config_file_path, "r") as yaml_file:
        yaml_configs = load(yaml_file.read(), Loader=Loader)

    return yaml_configs


def get_aggregate_config(args, config_manager):
    """Return list of formated aggregation objects.

    Args:
        config_manager (ConfigManager): Validation config manager instance.
    """
    aggregate_configs = [config_manager.build_config_count_aggregate()]

    if args.count:
        col_args = None if args.count == "*" else cli_tools.get_arg_list(args.count)
        aggregate_configs += config_manager.build_config_column_aggregates(
            "count", col_args, None
        )
    if args.sum:
        col_args = None if args.sum == "*" else cli_tools.get_arg_list(args.sum)
        aggregate_configs += config_manager.build_config_column_aggregates(
            "sum", col_args, consts.NUMERIC_DATA_TYPES
        )
    if args.avg:
        col_args = None if args.avg == "*" else cli_tools.get_arg_list(args.avg)
        aggregate_configs += config_manager.build_config_column_aggregates(
            "avg", col_args, consts.NUMERIC_DATA_TYPES
        )
    if args.min:
        col_args = None if args.min == "*" else cli_tools.get_arg_list(args.min)
        aggregate_configs += config_manager.build_config_column_aggregates(
            "min", col_args, consts.NUMERIC_DATA_TYPES
        )
    if args.max:
        col_args = None if args.max == "*" else cli_tools.get_arg_list(args.max)
        aggregate_configs += config_manager.build_config_column_aggregates(
            "max", col_args, consts.NUMERIC_DATA_TYPES
        )
    return aggregate_configs


def build_config_from_args(args, config_manager):
    """Return config manager object ready to execute.

    Args:
        config_manager (ConfigManager): Validation config manager instance.
    """
    config_manager.append_aggregates(get_aggregate_config(args, config_manager))
    if args.primary_keys and not args.grouped_columns:
        raise ValueError(
            "Grouped columns must be specified for primary key level validation."
        )
    if args.grouped_columns:
        grouped_columns = cli_tools.get_arg_list(args.grouped_columns)
        config_manager.append_query_groups(
            config_manager.build_config_grouped_columns(grouped_columns)
        )
    if args.primary_keys:
        primary_keys = cli_tools.get_arg_list(args.primary_keys, default_value=[])
        config_manager.append_primary_keys(
            config_manager.build_config_grouped_columns(primary_keys)
        )

    # TODO(GH#18): Add query filter config logic

    return config_manager


def build_config_managers_from_args(args):
    """Return a list of config managers ready to execute."""
    configs = []

    if args.type is None:
        config_type = args.validate_cmd.capitalize()
    else:
        config_type = args.type

    source_conn = cli_tools.get_connection(args.source_conn)
    target_conn = cli_tools.get_connection(args.target_conn)

    result_handler_config = None
    if args.bq_result_handler:
        result_handler_config = cli_tools.get_result_handler(
            args.bq_result_handler, args.service_account
        )
    elif args.result_handler_config:
        result_handler_config = cli_tools.get_result_handler(
            args.result_handler_config, args.service_account
        )

    # Schema validation will not accept filters, labels, or threshold as flags
    filter_config, labels, threshold = [], [], 0.0
    if config_type != consts.SCHEMA_VALIDATION:
        if args.filters:
            filter_config = cli_tools.get_filters(args.filters)
        if args.threshold:
            threshold = args.threshold
        labels = cli_tools.get_labels(args.labels)

    source_client = clients.get_data_client(source_conn)
    target_client = clients.get_data_client(target_conn)

<<<<<<< HEAD
=======
    threshold = args.threshold if args.threshold else 0.0
    format = args.format if args.format else "table"

>>>>>>> ec1af220
    is_filesystem = True if source_conn["source_type"] == "FileSystem" else False
    tables_list = cli_tools.get_tables_list(
        args.tables_list, default_value=[], is_filesystem=is_filesystem
    )

    for table_obj in tables_list:
        config_manager = ConfigManager.build_config_manager(
            config_type,
            source_conn,
            target_conn,
            source_client,
            target_client,
            table_obj,
            labels,
            threshold,
            format,
            result_handler_config=result_handler_config,
            filter_config=filter_config,
            verbose=args.verbose,
        )
        if config_type != consts.SCHEMA_VALIDATION:
            config_manager = build_config_from_args(args, config_manager)

        configs.append(config_manager)

    return configs


def build_config_managers_from_yaml(args):
    """Returns List[ConfigManager] instances ready to be executed."""
    config_managers = []

    config_file_path = _get_arg_config_file(args)
    yaml_configs = _get_yaml_config_from_file(config_file_path)

    source_conn = cli_tools.get_connection(yaml_configs[consts.YAML_SOURCE])
    target_conn = cli_tools.get_connection(yaml_configs[consts.YAML_TARGET])

    source_client = clients.get_data_client(source_conn)
    target_client = clients.get_data_client(target_conn)

    for config in yaml_configs[consts.YAML_VALIDATIONS]:
        config[consts.CONFIG_SOURCE_CONN] = source_conn
        config[consts.CONFIG_TARGET_CONN] = target_conn
        config[consts.CONFIG_RESULT_HANDLER] = yaml_configs[consts.YAML_RESULT_HANDLER]
        config_manager = ConfigManager(
            config, source_client, target_client, verbose=args.verbose
        )

        config_managers.append(config_manager)

    return config_managers


def _compare_match_tables(source_table_map, target_table_map, score_cutoff=0.8):
    """Return dict config object from matching tables."""
    # TODO(dhercher): evaluate if improved comparison and score cutoffs should be used.
    table_configs = []

    target_keys = target_table_map.keys()
    for source_key in source_table_map:
        target_key = jellyfish_distance.extract_closest_match(
            source_key, target_keys, score_cutoff=score_cutoff
        )
        if target_key is None:
            continue

        table_config = {
            consts.CONFIG_SCHEMA_NAME: source_table_map[source_key][
                consts.CONFIG_SCHEMA_NAME
            ],
            consts.CONFIG_TABLE_NAME: source_table_map[source_key][
                consts.CONFIG_TABLE_NAME
            ],
            consts.CONFIG_TARGET_SCHEMA_NAME: target_table_map[target_key][
                consts.CONFIG_SCHEMA_NAME
            ],
            consts.CONFIG_TARGET_TABLE_NAME: target_table_map[target_key][
                consts.CONFIG_TABLE_NAME
            ],
        }
        table_configs.append(table_config)

    return table_configs


def get_table_map(client, allowed_schemas=None):
    """Return dict with searchable keys for table matching."""
    table_map = {}
    table_objs = clients.get_all_tables(client, allowed_schemas=allowed_schemas)
    for table_obj in table_objs:
        table_key = ".".join([t for t in table_obj if t])
        table_map[table_key] = {
            consts.CONFIG_SCHEMA_NAME: table_obj[0],
            consts.CONFIG_TABLE_NAME: table_obj[1],
        }

    return table_map


def find_tables_using_string_matching(args):
    """Return JSON String with matched tables for use in validations."""
    source_conn = cli_tools.get_connection(args.source_conn)
    target_conn = cli_tools.get_connection(args.target_conn)
    score_cutoff = args.score_cutoff or 0.8

    source_client = clients.get_data_client(source_conn)
    target_client = clients.get_data_client(target_conn)

    allowed_schemas = cli_tools.get_arg_list(args.allowed_schemas)
    source_table_map = get_table_map(source_client, allowed_schemas=allowed_schemas)
    target_table_map = get_table_map(target_client)

    table_configs = _compare_match_tables(
        source_table_map, target_table_map, score_cutoff=score_cutoff
    )
    return json.dumps(table_configs)


def run_raw_query_against_connection(args):
    """Return results of raw query for adhoc usage."""
    conn = cli_tools.get_connection(args.conn)
    client = clients.get_data_client(conn)

    with client.raw_sql(args.query, results=True) as cur:
        return cur.fetchall()


def convert_config_to_yaml(args, config_managers):
    """Return dict objects formatted for yaml validations.

    Args:
        config_managers (list[ConfigManager]): List of config manager instances.
    """
    yaml_config = {
        consts.YAML_SOURCE: args.source_conn,
        consts.YAML_TARGET: args.target_conn,
        consts.YAML_RESULT_HANDLER: config_managers[0].result_handler_config,
        consts.YAML_VALIDATIONS: [],
    }

    for config_manager in config_managers:
        yaml_config[consts.YAML_VALIDATIONS].append(
            config_manager.get_yaml_validation_block()
        )
    return yaml_config


def run_validation(config_manager, verbose=False):
    """Run a single validation.

    Args:
        config_manager (ConfigManager): Validation config manager instance.
        verbose (bool): Validation setting to log queries run.
    """
    validator = DataValidation(
        config_manager.config,
        validation_builder=None,
        result_handler=None,
        verbose=verbose,
    )
    validator.execute()


def run_validations(args, config_managers):
    """Run and manage a series of validations.

    Args:
        config_managers (list[ConfigManager]): List of config manager instances.
    """
    # TODO(issue/31): Add parallel execution logic
    for config_manager in config_managers:
        run_validation(config_manager, verbose=args.verbose)


def store_yaml_config_file(args, config_managers):
    """Build a YAML config file from the supplied configs.

    Args:
        config_managers (list[ConfigManager]): List of config manager instances.
    """
    config_file_path = _get_arg_config_file(args)
    yaml_configs = convert_config_to_yaml(args, config_managers)
    yaml_config_str = dump(yaml_configs, Dumper=Dumper)

    with open(config_file_path, "w") as yaml_file:
        yaml_file.write(yaml_config_str)


def run(args):
    """ """
    config_managers = build_config_managers_from_args(args)

    if args.config_file:
        store_yaml_config_file(args, config_managers)
    else:
        run_validations(args, config_managers)


def run_connections(args):
    """ Run commands related to connection management."""
    if args.connect_cmd == "list":
        cli_tools.list_connections()
    elif args.connect_cmd == "add":
        conn = cli_tools.get_connection_config_from_args(args)
        # Test getting a client to validate connection details
        _ = clients.get_data_client(conn)
        cli_tools.store_connection(args.connection_name, conn)
    else:
        raise ValueError(f"Connections Argument '{args.connect_cmd}' is not supported")


def validate(args):
    """ Run commands related to data validation."""
    if args.validate_cmd == "column" or args.validate_cmd == "schema":
        run(args)
    else:
        raise ValueError(f"Validation Argument '{args.validate_cmd}' is not supported")


def main():
    # Create Parser and Get Deployment Info
    args = cli_tools.get_parsed_args()

    if args.command == "run":
        run(args)
    elif args.command == "connections":
        run_connections(args)
    elif args.command == "run-config":
        config_managers = build_config_managers_from_yaml(args)
        run_validations(args, config_managers)
    elif args.command == "find-tables":
        print(find_tables_using_string_matching(args))
    elif args.command == "query":
        print(run_raw_query_against_connection(args))
    elif args.command == "validate":
        validate(args)
    else:
        raise ValueError(f"Positional Argument '{args.command}' is not supported")


if __name__ == "__main__":
    main()<|MERGE_RESOLUTION|>--- conflicted
+++ resolved
@@ -134,12 +134,8 @@
     source_client = clients.get_data_client(source_conn)
     target_client = clients.get_data_client(target_conn)
 
-<<<<<<< HEAD
-=======
-    threshold = args.threshold if args.threshold else 0.0
     format = args.format if args.format else "table"
 
->>>>>>> ec1af220
     is_filesystem = True if source_conn["source_type"] == "FileSystem" else False
     tables_list = cli_tools.get_tables_list(
         args.tables_list, default_value=[], is_filesystem=is_filesystem
