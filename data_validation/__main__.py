# Copyright 2020 Google LLC
#
# Licensed under the Apache License, Version 2.0 (the "License");
# you may not use this file except in compliance with the License.
# You may obtain a copy of the License at
#
#      http://www.apache.org/licenses/LICENSE-2.0
#
# Unless required by applicable law or agreed to in writing, software
# distributed under the License is distributed on an "AS IS" BASIS,
# WITHOUT WARRANTIES OR CONDITIONS OF ANY KIND, either express or implied.
# See the License for the specific language governing permissions and
# limitations under the License.


import json
from yaml import dump, load, Dumper, Loader

<<<<<<< HEAD
from data_validation import consts, jellyfish_distance
=======
from data_validation import cli_tools, consts
>>>>>>> a7941558
from data_validation.config_manager import ConfigManager
from data_validation.data_validation import DataValidation


<<<<<<< HEAD
def configure_arg_parser():
    """Extract Args for Run."""
    parser = argparse.ArgumentParser(
        usage=__doc__, formatter_class=argparse.RawDescriptionHelpFormatter
    )

    parser.add_argument("command", help="Command to Run (run, store, run-config, find-tables)")

    parser.add_argument(
        "--type", "-t", help="Type of Data Validation (Column, GroupedColumn)"
    )
    parser.add_argument("--source-conn", "-sc", help="Source connection details")
    parser.add_argument("--target-conn", "-tc", help="Target connection details")
    parser.add_argument(
        "--tables-list",
        "-tbls",
        help="JSON List of dict {schema:schema_name, table:table_name}",
    )
    parser.add_argument(
        "--count",
        "-count",
        help="JSON List of columns sum '[\"col_a\"]' or * for all columns",
    )
    parser.add_argument(
        "--sum",
        "-sum",
        help="JSON List of columns sum '[\"col_a\"]' or * for all numeric",
    )
    parser.add_argument(
        "--grouped-columns",
        "-gc",
        help="JSON List of columns to use in group by '[\"col_a\"]'",
    )
    parser.add_argument(
        "--result-handler-config", "-rc", help="Result handler config details"
    )
    parser.add_argument(
        "--config-file",
        "-c",
        help="YAML Config File Path to be used for building or running validations.",
    )
    parser.add_argument("--verbose", "-v", action="store_true", help="Verbose logging")

    return parser.parse_args()


=======
>>>>>>> a7941558
def _get_arg_config_file(args):
    """Return String yaml config file path."""
    if not args.config_file:
        raise ValueError("YAML Config File was not supplied.")

    return args.config_file


def _get_yaml_config_from_file(config_file_path):
    """Return Dict of yaml validation data."""
    with open(config_file_path, "r") as yaml_file:
        yaml_configs = load(yaml_file.read(), Loader=Loader)

    return yaml_configs


def get_aggregate_config(args, config_manager):
    """Return list of formated aggregation objects.

    Args:
        config_manager (ConfigManager): Validation config manager instance.
    """
    aggregate_configs = [config_manager.build_config_count_aggregate()]

    if args.count:
        col_args = None if args.count == "*" else json.loads(args.count)
        aggregate_configs += config_manager.build_config_column_aggregates(
            "count", col_args, None
        )
    if args.sum:
        col_args = None if args.sum == "*" else json.loads(args.sum)
        aggregate_configs += config_manager.build_config_column_aggregates(
            "sum", col_args, ["int64", "float64"]
        )

    return aggregate_configs


def build_config_from_args(args, config_manager):
    """Return config manager object ready to execute.

    Args:
        config_manager (ConfigManager): Validation config manager instance.
    """
    config_manager.append_aggregates(get_aggregate_config(args, config_manager))
    if config_manager.validation_type == "GroupedColumn":
        grouped_columns = json.loads(args.grouped_columns)
        config_manager.append_query_groups(
            config_manager.build_config_grouped_columns(grouped_columns)
        )
    # TODO(GH#18): Add query filter config logic

    return config_manager


def build_config_managers_from_args(args):
    """Return a list of config managers ready to execute."""
    configs = []

    config_type = args.type
    source_conn = cli_tools.get_connection(args.source_conn)
    target_conn = cli_tools.get_connection(args.target_conn)

    result_handler_config = None
    if args.result_handler_config:
        result_handler_config = json.loads(args.result_handler_config)

    source_client = DataValidation.get_data_client(source_conn)
    target_client = DataValidation.get_data_client(target_conn)

    tables_list = json.loads(args.tables_list)
    for table_obj in tables_list:
        config_manager = ConfigManager.build_config_manager(
            config_type,
            source_conn,
            target_conn,
            source_client,
            target_client,
            table_obj,
            result_handler_config=result_handler_config,
            verbose=args.verbose,
        )
        configs.append(build_config_from_args(args, config_manager))

    return configs


def build_config_managers_from_yaml(args):
    """Returns List[ConfigManager] instances ready to be executed."""
    config_managers = []

    config_file_path = _get_arg_config_file(args)
    yaml_configs = _get_yaml_config_from_file(config_file_path)

    source_conn = cli_tools.get_connection(yaml_configs[consts.YAML_SOURCE])
    target_conn = cli_tools.get_connection(yaml_configs[consts.YAML_TARGET])

    source_client = DataValidation.get_data_client(source_conn)
    target_client = DataValidation.get_data_client(target_conn)

    for config in yaml_configs[consts.YAML_VALIDATIONS]:
        config[consts.CONFIG_SOURCE_CONN] = source_conn
        config[consts.CONFIG_TARGET_CONN] = target_conn
        config[consts.CONFIG_RESULT_HANDLER] = yaml_configs[consts.YAML_RESULT_HANDLER]
        config_manager = ConfigManager(
            config, source_client, target_client, verbose=args.verbose
        )

        config_managers.append(config_manager)

    return config_managers


<<<<<<< HEAD
def _get_all_tables_from_client(client):
    """Return a Dict of Dict objects with table info."""
    table_map = {}
    for database_name in client.list_databases():
        for table_name in client.list_tables(database=database_name):
            table_obj = {
                consts.CONFIG_SCHEMA_NAME: database_name,
                consts.CONFIG_TABLE_NAME: table_name,
            }
            table_key = "{}__{}".format(database_name, table_name)
            table_map[table_key] = table_obj

    return table_map


def _compare_match_tables(source_table_map, target_table_map):
    """Return dict config object from matching tables."""
    # TODO(dhercher): evaluate if improved comparison and score cutoffs should be used.
    table_configs = []

    target_keys = target_table_map.keys()
    for source_key in source_table_map:
        target_key, score = jellyfish_distance.extractClosestMatch(source_key, target_keys, score_cutoff=0)
        table_config = {
            consts.CONFIG_SCHEMA_NAME: source_table_map[source_key][consts.CONFIG_SCHEMA_NAME],
            consts.CONFIG_TABLE_NAME: source_table_map[source_key][consts.CONFIG_SCHEMA_NAME],
            consts.CONFIG_TARGET_SCHEMA_NAME: target_table_map[target_key][consts.CONFIG_SCHEMA_NAME],
            consts.CONFIG_TARGET_TABLE_NAME: target_table_map[target_key][consts.CONFIG_SCHEMA_NAME],
        }
        table_configs.append(table_config)

    return table_configs


def find_tables_using_fuzzy(args):
    """Return JSON String with matched tables for use in validations."""
    source_conn = json.loads(args.source_conn)
    target_conn = json.loads(args.target_conn)

    source_client = DataValidation.get_data_client(source_conn)
    target_client = DataValidation.get_data_client(target_conn)

    source_table_map = _get_all_tables_from_client(source_client)
    target_table_map = _get_all_tables_from_client(target_client)

    table_configs = _compare_match_tables(source_table_map, target_table_map)
    return json.dumps(table_configs)


def convert_config_to_yaml(config_managers):
=======
def convert_config_to_yaml(args, config_managers):
>>>>>>> a7941558
    """Return dict objects formatted for yaml validations.

    Args:
        config_managers (list[ConfigManager]): List of config manager instances.
    """
    yaml_config = {
        consts.YAML_SOURCE: args.source_conn,
        consts.YAML_TARGET: args.target_conn,
        consts.YAML_RESULT_HANDLER: config_managers[0].result_handler_config,
        consts.YAML_VALIDATIONS: [],
    }

    for config_manager in config_managers:
        yaml_config[consts.YAML_VALIDATIONS].append(
            config_manager.get_yaml_validation_block()
        )

    return yaml_config


def run_validation(config_manager, verbose=False):
    """Run a single validation.

    Args:
        config_manager (ConfigManager): Validation config manager instance.
        verbose (bool): Validation setting to log queries run.
    """
    validator = DataValidation(
        config_manager.config,
        validation_builder=None,
        result_handler=None,
        verbose=verbose,
    )
    validator.execute()


def run_validations(args, config_managers):
    """Run and manage a series of validations.

    Args:
        config_managers (list[ConfigManager]): List of config manager instances.
    """
    # TODO(issue/31): Add parallel execution logic
    for config_manager in config_managers:
        run_validation(config_manager, verbose=args.verbose)


def store_yaml_config_file(args, config_managers):
    """Build a YAML config file fromt he supplied configs.

    Args:
        config_managers (list[ConfigManager]): List of config manager instances.
    """
    config_file_path = _get_arg_config_file(args)
    yaml_configs = convert_config_to_yaml(args, config_managers)
    yaml_config_str = dump(yaml_configs, Dumper=Dumper)

    with open(config_file_path, "w") as yaml_file:
        yaml_file.write(yaml_config_str)


def run(args):
    """ """
    config_managers = build_config_managers_from_args(args)

    if args.config_file:
        store_yaml_config_file(args, config_managers)
    else:
        run_validations(args, config_managers)


def run_connections(args):
    """ Run commands related to connection management."""
    if args.connect_cmd == "list":
        cli_tools.list_connections()
    elif args.connect_cmd == "add":
        conn = cli_tools.get_connection_config_from_args(args)
        # Test getting a client to validate connection details
        _ = DataValidation.get_data_client(conn)
        cli_tools.store_connection(args.connection_name, conn)
    else:
        raise ValueError(f"Connections Argument '{args.connect_cmd}' is not supported")


def main():
    # Create Parser and Get Deployment Info
    args = cli_tools.get_parsed_args()

    if args.command == "run":
        run(args)
    elif args.command == "connections":
        run_connections(args)
    elif args.command == "run-config":
        config_managers = build_config_managers_from_yaml(args)
        run_validations(args, config_managers)
    elif args.command == "find-tables":
        return find_tables_using_fuzzy(args)
    else:
        raise ValueError(f"Positional Argument '{args.command}' is not supported")


if __name__ == "__main__":
    main()<|MERGE_RESOLUTION|>--- conflicted
+++ resolved
@@ -16,64 +16,11 @@
 import json
 from yaml import dump, load, Dumper, Loader
 
-<<<<<<< HEAD
-from data_validation import consts, jellyfish_distance
-=======
-from data_validation import cli_tools, consts
->>>>>>> a7941558
+from data_validation import cli_tools, consts, jellyfish_distance
 from data_validation.config_manager import ConfigManager
 from data_validation.data_validation import DataValidation
 
 
-<<<<<<< HEAD
-def configure_arg_parser():
-    """Extract Args for Run."""
-    parser = argparse.ArgumentParser(
-        usage=__doc__, formatter_class=argparse.RawDescriptionHelpFormatter
-    )
-
-    parser.add_argument("command", help="Command to Run (run, store, run-config, find-tables)")
-
-    parser.add_argument(
-        "--type", "-t", help="Type of Data Validation (Column, GroupedColumn)"
-    )
-    parser.add_argument("--source-conn", "-sc", help="Source connection details")
-    parser.add_argument("--target-conn", "-tc", help="Target connection details")
-    parser.add_argument(
-        "--tables-list",
-        "-tbls",
-        help="JSON List of dict {schema:schema_name, table:table_name}",
-    )
-    parser.add_argument(
-        "--count",
-        "-count",
-        help="JSON List of columns sum '[\"col_a\"]' or * for all columns",
-    )
-    parser.add_argument(
-        "--sum",
-        "-sum",
-        help="JSON List of columns sum '[\"col_a\"]' or * for all numeric",
-    )
-    parser.add_argument(
-        "--grouped-columns",
-        "-gc",
-        help="JSON List of columns to use in group by '[\"col_a\"]'",
-    )
-    parser.add_argument(
-        "--result-handler-config", "-rc", help="Result handler config details"
-    )
-    parser.add_argument(
-        "--config-file",
-        "-c",
-        help="YAML Config File Path to be used for building or running validations.",
-    )
-    parser.add_argument("--verbose", "-v", action="store_true", help="Verbose logging")
-
-    return parser.parse_args()
-
-
-=======
->>>>>>> a7941558
 def _get_arg_config_file(args):
     """Return String yaml config file path."""
     if not args.config_file:
@@ -187,7 +134,6 @@
     return config_managers
 
 
-<<<<<<< HEAD
 def _get_all_tables_from_client(client):
     """Return a Dict of Dict objects with table info."""
     table_map = {}
@@ -237,10 +183,7 @@
     return json.dumps(table_configs)
 
 
-def convert_config_to_yaml(config_managers):
-=======
 def convert_config_to_yaml(args, config_managers):
->>>>>>> a7941558
     """Return dict objects formatted for yaml validations.
 
     Args:
