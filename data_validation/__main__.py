--- conflicted
+++ resolved
@@ -118,7 +118,6 @@
     Args:
         config_manager (ConfigManager): Validation config manager instance.
     """
-<<<<<<< HEAD
     config_manager.append_calculated_fields(get_calculated_config(args, config_manager))
     if config_manager.validation_type == consts.ROW_VALIDATION:
         pass
@@ -129,15 +128,6 @@
                 "Grouped columns must be specified for primary key level validation."
                     )
     if hasattr(args, 'grouped_columns'):
-=======
-    config_manager.append_aggregates(get_aggregate_config(args, config_manager))
-    if args.primary_keys and not args.grouped_columns:
-        if not args.grouped_columns and not config_manager.use_random_rows():
-            logging.warning(
-                "No Grouped columns or Random Rows specified, ignoring primary keys."
-            )
-    if args.grouped_columns:
->>>>>>> b1dc82ad
         grouped_columns = cli_tools.get_arg_list(args.grouped_columns)
         print('grouped_columns')
         print(grouped_columns)
