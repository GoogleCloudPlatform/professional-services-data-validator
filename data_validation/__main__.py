--- conflicted
+++ resolved
@@ -52,7 +52,6 @@
     return args.config_file
 
 
-<<<<<<< HEAD
 def _get_arg_config_dir(args) -> str:
     """Return String yaml config folder path."""
     if not args.config_dir:
@@ -80,18 +79,39 @@
     return args.partition_type
 
 
-def _get_yaml_config_from_file(config_file_path):
-    """Return Dict of yaml validation data."""
-    yaml_config = cli_tools.get_validation(config_file_path)
-    return yaml_config
-=======
+def _get_arg_config_dir(args) -> str:
+    """Return String yaml config folder path."""
+    if not args.config_dir:
+        raise ValueError("YAML Config Dir Path was not supplied.")
+
+    return args.config_dir
+
+
+def _get_arg_partition_type(args: Namespace) -> str:
+    """Return the type of Partition Logic to be used from args
+
+    Args:
+        args (Namespace): User specified Arguments.
+
+    Returns:
+        Type of Partition logic to be used to split Config-Files
+    """
+    if not args.partition_type:  # Use default Partition logic if not supplied
+        return consts.DEFAULT_PARTITION_TYPE
+    elif args.partition_type not in consts.PARTITION_TYPES:
+        # Already handled in argparser argument choices,
+        # check kept for explicit calls
+        raise ValueError(f"Unknown Partition Type: {args.partition_type}")
+
+    return args.partition_type
+
+
 def _get_arg_config_dir(args):
     """Return String yaml config directory path."""
     if not args.config_dir:
         raise ValueError("YAML Config Directory was not supplied.")
 
     return args.config_dir
->>>>>>> c67b51a9
 
 
 def get_aggregate_config(args, config_manager: ConfigManager):
