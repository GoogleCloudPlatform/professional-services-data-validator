--- conflicted
+++ resolved
@@ -93,20 +93,15 @@
 
 
 def get_aggregate_config(args, config_manager):
-<<<<<<< HEAD
-    """Return list of formated aggregation objects."""
+    """Return list of formated aggregation objects.
+
+    Args:
+        config_manager (ConfigManager): Validation config manager instance.
+    """
     aggregate_configs = [
         config_manager.build_config_count_aggregate()
     ]
 
-=======
-    """Return list of formated aggregation objects.
-
-    Args:
-        config_manager (ConfigManager): Validation config manager instance.
-    """
-    aggregate_configs = []
->>>>>>> 25d901d1
     if args.count:
         col_args = None if args.count == "*" else json.loads(args.count)
         aggregate_configs += config_manager.build_config_column_aggregates(
