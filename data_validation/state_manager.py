# Copyright 2020 Google LLC
#
# Licensed under the Apache License, Version 2.0 (the "License");
# you may not use this file except in compliance with the License.
# You may obtain a copy of the License at
#
#      http://www.apache.org/licenses/LICENSE-2.0
#
# Unless required by applicable law or agreed to in writing, software
# distributed under the License is distributed on an "AS IS" BASIS,
# WITHOUT WARRANTIES OR CONDITIONS OF ANY KIND, either express or implied.
# See the License for the specific language governing permissions and
# limitations under the License.
"""A utility to manage Data Validations long-lived configurations and state.

The majority of this work is file system management of connections
and validation files.
"""

import enum
import json
import logging
<<<<<<< HEAD
import shutil
from google.cloud import storage
=======
import os
>>>>>>> c67b51a9
from typing import Dict, List

from google.cloud import storage
from yaml import Dumper, Loader, dump, load

from data_validation import client_info, consts


class FileSystem(enum.Enum):
    LOCAL = 1
    GCS = 2


class StateManager(object):
    def __init__(self, file_system_root_path: str = None, verbose: bool = False):
        """Initialize a StateManager which handles configuration
        and state management files.

        Args:
            file_system_root_path (String): A root file system path
                eg. "gs://bucket/data-validation/" or "/path/to/files/"
        """
        raw_dir_path = (
            file_system_root_path
            or os.environ.get(consts.ENV_DIRECTORY_VAR)
            or consts.DEFAULT_ENV_DIRECTORY
        )
        self.file_system_root_path = os.path.expanduser(raw_dir_path)
        self.file_system = self._get_file_system()
        self.verbose = verbose
        self.setup()

    def create_connection(self, name: str, config: Dict[str, str]):
        """Create a connection file and store the given config as JSON.

        Args:
            name (String): The name of the connection.
            config (Dict): A dictionary with the connection details.
        """
        connection_path = self._get_connection_path(name)
        self._write_file(connection_path, json.dumps(config))

    def get_connection_config(self, name: str) -> Dict[str, str]:
        """Get a connection configuration from the expected file.

        Args:
            name: The name of the connection.
        Returns:
            A dict of the connection values from the file.
        """
        connection_path = self._get_connection_path(name)
        conn_str = self._read_file(connection_path)

        return json.loads(conn_str)

    def list_connections(self) -> List[str]:
        """Returns a list of the connection names that exist."""
        file_names = self._list_directory(self._get_connections_directory())
        return [
            file_name.split(".")[0]
            for file_name in file_names
            if file_name.endswith(".connection.json")
        ]

    def _get_connections_directory(self) -> str:
        """Returns the connections directory path."""
        if self.file_system == FileSystem.LOCAL:
            return self.file_system_root_path

        return os.path.join(self.file_system_root_path, "connections/")

    def _get_connection_path(self, name: str) -> str:
        """Returns the full path to a connection.

        Args:
            name: The name of the connection.
        """
        return os.path.join(
            self._get_connections_directory(), f"{name}.connection.json"
        )

    def create_validation_yaml(self, name: str, yaml_config: Dict[str, str]):
        """Create a validation file and store the given config as YAML.

        Args:
            name (String): The name of the validation.
            yaml_config (Dict): A dictionary with the validation details.
        """
        validation_path = self._get_validation_path(name)
        yaml_config_str = dump(yaml_config, Dumper=Dumper)
        self._write_file(validation_path, yaml_config_str)

    def get_validation_config(self, name: str, config_dir=None) -> Dict[str, str]:
        """Get a validation configuration from the expected file.

        Args:
            name: The name of the validation.
        Returns:
            A dict of the validation values from the file.
        """
        if config_dir:
            validation_path = os.path.join(config_dir, name)
        else:
            validation_path = self._get_validation_path(name)

        validation_bytes = self._read_file(validation_path)
        return load(validation_bytes, Loader=Loader)

    def list_validations(self):
        file_names = self._list_directory(self._get_validations_directory())
        return [file_name for file_name in file_names if file_name.endswith(".yaml")]

    def list_validations_in_dir(self, config_dir):
        logging.info(f"Looking for validations in path {config_dir}")
        if config_dir.startswith("gs://"):
            if not config_dir.endswith("/"):
                config_dir += "/"
            files = self._list_gcs_directory(config_dir)
        else:
            files = os.listdir(config_dir)

        return [file_name for file_name in files if file_name.endswith(".yaml")]

    def _get_validations_directory(self):
        """Returns the validations directory path."""
        if self.file_system == FileSystem.LOCAL:
            # Validation configs should be written to tool root dir, not consts.DEFAULT_ENV_DIRECTORY as connections are
            return "./"
        return os.path.join(self.file_system_root_path, "validations/")

    def _get_validation_path(self, name: str) -> str:
        """Returns the full path to a validation.

        Args:
            name: The name of the validation.
        """
        return os.path.join(self._get_validations_directory(), f"{name}")

    def _read_file(self, file_path: str) -> str:
        if self.file_system == FileSystem.GCS:
            return self._read_gcs_file(file_path)
        else:
            return open(file_path, "r").read()

    def _write_file(self, file_path: str, data: str):
        if self.file_system == FileSystem.GCS:
            self._write_gcs_file(file_path, data)
        else:
            with open(file_path, "w") as file:
                file.write(data)

        logging.info("Success! Config output written to {}".format(file_path))

    def _list_directory(self, directory_path: str) -> List[str]:
        if self.file_system == FileSystem.GCS:
            return self._list_gcs_directory(directory_path)
        else:
            return os.listdir(directory_path)

    def _get_file_system(self) -> FileSystem:
        if self.file_system_root_path.startswith("gs://"):
            return FileSystem.GCS
        else:
            return FileSystem.LOCAL

    def setup(self):
        if self.file_system == FileSystem.GCS:
            self.setup_gcs()
        else:
            if not os.path.exists(self._get_connections_directory()):
                os.makedirs(self._get_connections_directory())

    # GCS File Management Section
    def setup_gcs(self):
        info = client_info.get_http_client_info()
        self.storage_client = storage.Client(client_info=info)
        try:
            self.gcs_bucket = self._get_gcs_bucket()
        except ValueError as e:
            raise ValueError(
                "GCS Path Failure {} -> {}".format(self.file_system_root_path, e)
            )

    def _get_gcs_bucket(self):
        bucket_name = self.file_system_root_path[5:].split("/")[0]
        return self.storage_client.bucket(bucket_name)

    def _get_gcs_file_path(self, gcs_file_path: str):
        return str.join("", gcs_file_path[5:].split("/", 1)[1:])

    def _read_gcs_file(self, file_path: str) -> str:
        gcs_file_path = self._get_gcs_file_path(file_path)
        blob = self.gcs_bucket.get_blob(gcs_file_path)

        return blob.download_as_bytes()

    def _write_gcs_file(self, file_path: str, data: str):
        gcs_file_path = self._get_gcs_file_path(file_path)
        blob = self.gcs_bucket.blob(gcs_file_path)
        blob.upload_from_string(data)

    def _list_gcs_directory(self, directory_path: str) -> List[str]:
        gcs_prefix = self._get_gcs_file_path(directory_path)
        blobs = [
            f.name.replace(gcs_prefix, "")
            for f in self.gcs_bucket.list_blobs(prefix=gcs_prefix, delimiter="/")
            if f.name.replace(gcs_prefix, "")
        ]

        return blobs

    def create_partition_config_directory(
        self, config_dir: str, target_folder_name: str
    ) -> str:
        """Create target table path and return the path

        Overwrites the target folder if exists for Local

        Args:
            config_dir (str): User specified path to store the config files
            target_folder_name (str): target folder for specific table to save
            configs

        Returns:
            Path to destination folder
        """
        if self.file_system == FileSystem.LOCAL:
            dir_path = os.path.join("./", config_dir, target_folder_name)
            if os.path.exists(dir_path):
                shutil.rmtree(dir_path)
            os.mkdir(dir_path)

        return os.path.join(config_dir, target_folder_name)<|MERGE_RESOLUTION|>--- conflicted
+++ resolved
@@ -20,12 +20,12 @@
 import enum
 import json
 import logging
-<<<<<<< HEAD
+import os
+from typing import Dict, List
+
 import shutil
 from google.cloud import storage
-=======
 import os
->>>>>>> c67b51a9
 from typing import Dict, List
 
 from google.cloud import storage
