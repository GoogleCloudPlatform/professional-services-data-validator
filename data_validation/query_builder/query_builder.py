--- conflicted
+++ resolved
@@ -16,16 +16,14 @@
 
 
 class AggregateField(object):
-<<<<<<< HEAD
     def __init__(self, ibis_expr, field_name=None, alias=None):
-        """
-=======
-    def __init__(self, ibis_expr, field_name=None, name=None):
         """ A representation of a table or column aggregate in Ibis
 
         Args:
->>>>>>> f417e68a
-            field_name: A field to act on in the table.  Table level expr do not have a field name
+            ibis_expr (ColumnExpr): A column aggregation to use from Ibis
+            field_name (String: A field to act on in the table.
+                Table level expr do not have a field name
+            alias (String): A field to use as the aggregate alias name
         """
         self.expr = ibis_expr
         self.field_name = field_name
@@ -65,8 +63,17 @@
     def __init__(
         self, ibis_expr, left=None, right=None, left_field=None, right_field=None
     ):
-        """
-            field_name: A field to act on in the table.  Table level expr do not have a field name
+        """ A representation of a query filter to be used while building a query.
+            You can alternatively use either (left or left_field) and
+            (right or right_field).
+
+        Args:
+            ibis_expr (ColumnExpr): A column expression to be used for comparisons
+            left (Object): A value to compare on the left side of the expression
+            left_field (String): A column name to be used to filter against
+            right (Object): A value to compare on the right side of the expression
+            right_field (String): A column name to be used to filter against
+
         """
         self.expr = ibis_expr
         self.left = left
@@ -109,10 +116,12 @@
 
 class GroupedField(object):
     def __init__(self, field_name, alias=None, cast=None):
-        """
-            :param field_name: A field to act on in the table
-            :param alias: An alias to use for the group
-            :param cast: A cast on the column if required
+        """ A representation of a group by field used to build a query.
+
+        Args:
+            field_name (String): A field to act on in the table
+            alias (String): An alias to use for the group
+            cast (String): A cast on the column if required
         """
         self.field_name = field_name
         self.alias = alias
@@ -211,19 +220,18 @@
 
         return query
 
-<<<<<<< HEAD
     def add_aggregate_field(self, aggregate_field):
-        """ Add a AggregateField object to the query
-
-            :param query_field: A AggregateField Object
+        """ Add an AggregateField instance to the query which
+            will be used when compiling your query (ie. SUM(a))
+
+        Args:
+            aggregate_field (AggregateField): An AggregateField instance
         """
         self.aggregate_fields.append(aggregate_field)
 
-=======
->>>>>>> f417e68a
     def add_grouped_field(self, grouped_field):
-        """ Add a GroupedField object to the query which
-            represents adding a column to group by n the
+        """ Add a GroupedField instance to the query which
+            represents adding a column to group by in the
             query being built.
 
         Args:
@@ -232,7 +240,7 @@
         self.grouped_fields.append(grouped_field)
 
     def add_filter_field(self, filter_obj):
-        """ Add a FilterField object to your query which
+        """ Add a FilterField instance to your query which
             will add the desired filter to your compiled
             query (ie. WHERE query_filter=True)
 
