# Copyright 2020 Google LLC
#
# Licensed under the Apache License, Version 2.0 (the "License");
# you may not use this file except in compliance with the License.
# You may obtain a copy of the License at
#
#      http://www.apache.org/licenses/LICENSE-2.0
#
# Unless required by applicable law or agreed to in writing, software
# distributed under the License is distributed on an "AS IS" BASIS,
# WITHOUT WARRANTIES OR CONDITIONS OF ANY KIND, either express or implied.
# See the License for the specific language governing permissions and
# limitations under the License.

import logging
import ibis
from data_validation import consts
from ibis.expr.types import StringScalar
from third_party.ibis.ibis_addon import api, operations


class AggregateField(object):
    def __init__(self, ibis_expr, field_name=None, alias=None, cast=None):
        """A representation of a table or column aggregate in Ibis

        Args:
            ibis_expr (ColumnExpr): A column aggregation to use from Ibis
            field_name (String: A field to act on in the table.
                Table level expr do not have a field name
            alias (String): A field to use as the aggregate alias name
        """
        self.expr = ibis_expr
        self.field_name = field_name
        self.alias = alias
        self.cast = cast

    @staticmethod
    def count(field_name=None, alias=None, cast=None):
        if field_name:
            return AggregateField(
                ibis.expr.types.ColumnExpr.count,
                field_name=field_name,
                alias=alias,
                cast=cast,
            )
        else:
            return AggregateField(
                ibis.expr.types.TableExpr.count,
                field_name=field_name,
                alias=alias,
                cast=cast,
            )

    @staticmethod
    def min(field_name=None, alias=None, cast=None):
        return AggregateField(
            ibis.expr.types.ColumnExpr.min,
            field_name=field_name,
            alias=alias,
            cast=cast,
        )

    @staticmethod
    def avg(field_name=None, alias=None, cast=None):
        return AggregateField(
            ibis.expr.types.NumericColumn.mean,
            field_name=field_name,
            alias=alias,
            cast=cast,
        )

    @staticmethod
    def max(field_name=None, alias=None, cast=None):
        return AggregateField(
            ibis.expr.types.ColumnExpr.max,
            field_name=field_name,
            alias=alias,
            cast=cast,
        )

    @staticmethod
    def sum(field_name=None, alias=None, cast=None):
        return AggregateField(
            ibis.expr.api.IntegerColumn.sum,
            field_name=field_name,
            alias=alias,
            cast=cast,
        )

    @staticmethod
    def bit_xor(field_name=None, alias=None, cast=None):
        return AggregateField(
            ibis.expr.api.IntegerColumn.bit_xor,
            field_name=field_name,
            alias=alias,
            cast=cast,
        )

    def compile(self, ibis_table):
        if self.field_name:
            agg_field = self.expr(ibis_table[self.field_name])
        else:
            agg_field = self.expr(ibis_table)

        if self.cast:
            agg_field = agg_field.cast(self.cast)

        if self.alias:
            agg_field = agg_field.name(self.alias)

        return agg_field


class FilterField(object):
    def __init__(
        self, ibis_expr, left=None, right=None, left_field=None, right_field=None
    ):
        """A representation of a query filter to be used while building a query.
            You can alternatively use either (left or left_field) and
            (right or right_field).

        Args:
            ibis_expr (ColumnExpr): A column expression to be used for comparisons (None represents a custom filter).
            left (Object): A value to compare on the left side of the expression
            left_field (String): A column name to be used to filter against
            right (Object): A value to compare on the right side of the expression
            right_field (String): A column name to be used to filter against

        """
        self.expr = ibis_expr
        self.left = left
        self.right = right
        self.left_field = left_field
        self.right_field = right_field

    @staticmethod
    def greater_than(field_name, value):
        # Build Left and Right Objects
        return FilterField(
            ibis.expr.types.ColumnExpr.__gt__, left_field=field_name, right=value
        )

    @staticmethod
    def less_than(field_name, value):
        # Build Left and Right Objects
        return FilterField(
            ibis.expr.types.ColumnExpr.__lt__, left_field=field_name, right=value
        )

    @staticmethod
    def equal_to(field_name, value):
        # Build Left and Right Objects
        return FilterField(
            ibis.expr.types.ColumnExpr.__eq__, left_field=field_name, right=value
        )

    @staticmethod
    def isin(field_name, values):
        # Build Left and Right Objects
        return FilterField(
            ibis.expr.types.ColumnExpr.isin, left_field=field_name, right=values
        )

    @staticmethod
    def custom(expr):
        """Returns a FilterField instance built for any custom SQL using a supported operator.

        Args:
            expr (Str): A custom SQL expression used to filter a query.
        """
        return FilterField(None, left=expr)

    def compile(self, ibis_table):
        if self.expr is None:
            return operations.compile_raw_sql(ibis_table, self.left)

        if self.left_field:
            self.left = ibis_table[self.left_field]

        if self.right_field:
            self.right = ibis_table[self.right_field]

        return self.expr(self.left, self.right)


class ComparisonField(object):
    def __init__(self, field_name, alias=None, cast=None):
        """A representation of a comparison field used to build a query.

        Args:
            field_name (String): A field to act on in the table
            alias (String): An alias to use for the group
            cast (String): A cast on the column if required
        """
        self.field_name = field_name
        self.alias = alias
        self.cast = cast

    def compile(self, ibis_table):
        # Fields are supplied on compile or on build
        comparison_field = ibis_table[self.field_name]
        alias = self.alias or self.field_name
        if self.cast:
            comparison_field = comparison_field.cast(self.cast)
        comparison_field = comparison_field.name(alias)

        return comparison_field


class GroupedField(object):
    def __init__(self, field_name, alias=None, cast=None):
        """A representation of a group by field used to build a query.

        Args:
            field_name (String): A field to act on in the table
            alias (String): An alias to use for the group
            cast (String): A cast on the column if required
        """
        self.field_name = field_name
        self.alias = alias
        self.cast = cast

    def compile(self, ibis_table):
        # Fields are supplied on compile or on build
        group_field = ibis_table[self.field_name]

        # TODO: generate cast for known types not specified
        if self.cast:
            group_field = group_field.cast(self.cast)
        elif isinstance(group_field.type(), ibis.expr.datatypes.Timestamp):
            group_field = group_field.cast("date")
        else:
            # TODO: need to build Truncation Int support
            # TODO: should be using a logger
            logging.warning("Unknown cast types can cause memory errors")

        # The Casts require we also supply a name.
        alias = self.alias or self.field_name
        group_field = group_field.name(alias)

        return group_field


class ColumnReference(object):
    def __init__(self, column_name):
        """A representation of an calculated field to build a query.

        Args:
            column_name (String): The column name used in a complex expr
        """
        self.column_name = column_name

    def compile(self, ibis_table):
        """Return an ibis object referencing the column.

        Args:
            ibis_table (IbisTable): The table obj reference
        """
        return ibis_table[self.column_name]


class CalculatedField(object):
    def __init__(self, ibis_expr, config, fields, cast=None, **kwargs):

        """A representation of an calculated field to build a query.

        Args:
            config dict: Configurations object explaining calc field details
            fields list: List of fields to transform into a single column
        """
        self.expr = ibis_expr
        self.config = config
        self.fields = fields
        self.cast = cast
        self.kwargs = kwargs

    @staticmethod
    def concat(config, fields):
        if config.get("default_concat_separator") is None:
            config["default_concat_separator"] = ibis.literal("")
        fields = [config["default_concat_separator"], fields]
        cast = "string"
        return CalculatedField(
            ibis.expr.api.StringValue.join,
            config,
            fields,
            cast=cast,
        )

    @staticmethod
    def hash(config, fields):
        if config.get("default_hash_function") is None:
            how = "sha256"
            return CalculatedField(
                ibis.expr.api.StringValue.hashbytes,
                config,
                fields,
                how=how,
            )
        else:
            how = "farm_fingerprint"
            return CalculatedField(
                ibis.expr.api.ValueExpr.hash,
                config,
                fields,
                how=how,
            )

    @staticmethod
    def ifnull(config, fields):
        config["default_string"] = (
            ibis.literal("DEFAULT_REPLACEMENT_STRING")
            if config.get("default_null_string") is None
            else config.get("default_null_string")
        )
        fields = [fields[0], config["default_string"]]
        return CalculatedField(
            ibis.expr.api.ValueExpr.fillna,
            config,
            fields,
        )

    @staticmethod
    def length(config, fields):
        return CalculatedField(
            ibis.expr.api.StringValue.length,
            config,
            fields,
        )

    @staticmethod
    def rstrip(config, fields):
        return CalculatedField(
            ibis.expr.api.StringValue.rstrip,
            config,
            fields,
        )

    @staticmethod
    def upper(config, fields):
        return CalculatedField(
            ibis.expr.api.StringValue.upper,
            config,
            fields,
        )

    @staticmethod
    def epoch_seconds(config, fields):
        return CalculatedField(
            ibis.expr.api.TimestampValue.epoch_seconds,
            config,
            fields,
        )

    @staticmethod
    def cast(config, fields):
        target_type = config.get(consts.CONFIG_DEFAULT_CAST, "string")
        return CalculatedField(
            api.cast,
            config,
            fields,
            target_type=target_type,
        )

    @staticmethod
    def custom(expr):
        """Returns a CalculatedField instance built for any custom SQL using a supported operator.
        Args:
            expr (Str): A custom SQL expression used to filter a query
        """
        return CalculatedField(expr)

    def _compile_fields(self, ibis_table, fields):
        compiled_fields = []

        for field in fields:
            if type(field) in [StringScalar]:
                compiled_fields.append(field)
            elif isinstance(field, list):
                compiled_fields.append(self._compile_fields(ibis_table, field))
            else:
                if self.cast:
                    compiled_fields.append(ibis_table[field].cast(self.cast))
                else:
                    compiled_fields.append(ibis_table[field])
        return compiled_fields

    def compile(self, ibis_table):
        compiled_fields = self._compile_fields(ibis_table, self.fields)
        calc_field = self.expr(*compiled_fields, **self.kwargs)
        if self.config["field_alias"]:
            calc_field = calc_field.name(self.config["field_alias"])

        return calc_field


class QueryBuilder(object):
    def __init__(
        self,
        aggregate_fields,
        calculated_fields,
        filters,
        grouped_fields,
        comparison_fields,
        limit=None,
    ):
        """Build a QueryBuilder object which can be used to build queries easily

        Args:
            aggregate_fields (list[AggregateField]): AggregateField instances with Ibis expressions
            calculated_fields (list[CalculatedField]): A list of CalculatedField instances
            filters (list[FilterField]): A list of FilterField instances
            grouped_fields (list[GroupedField]): A list of GroupedField instances
            limit (int): A limit value for the number of records to pull (used for testing)
        """
        self.aggregate_fields = aggregate_fields
        self.calculated_fields = calculated_fields
        self.filters = filters
        self.grouped_fields = grouped_fields
        self.comparison_fields = comparison_fields
        self.limit = limit

    @staticmethod
    def build_count_validator(limit=None):
        """Return a basic template builder for most validations"""
        aggregate_fields = []
        filters = []
        grouped_fields = []
        comparison_fields = []
        calculated_fields = []

        return QueryBuilder(
            aggregate_fields,
            filters=filters,
            grouped_fields=grouped_fields,
            comparison_fields=comparison_fields,
            calculated_fields=calculated_fields,
        )

    def compile_aggregate_fields(self, table):
        aggs = [field.compile(table) for field in self.aggregate_fields]

        return aggs

    def compile_filter_fields(self, table):
        return [field.compile(table) for field in self.filters]

    def compile_group_fields(self, table):
        return [field.compile(table) for field in self.grouped_fields]

    def compile_comparison_fields(self, table):
        return [field.compile(table) for field in self.comparison_fields]

    def compile_calculated_fields(self, table, n=0):
        return [
            field.compile(table)
            for field in self.calculated_fields
            if field.config[consts.CONFIG_DEPTH] == n
        ]
        # if n is not None:
        #     return [
        #         field.compile(table)
        #         for field in self.calculated_fields
        #         if field.config[consts.CONFIG_DEPTH] == n
        #     ]
        # else:
        #     return [field.compile(table) for field in self.calculated_fields]

<<<<<<< HEAD
    def compile(self, table):
=======
    def compile(self, validation_type, data_client, schema_name, table_name):
>>>>>>> e820f5f9
        """Return an Ibis query object

        Args:
            table (IbisTable): The Ibis Table expression.
        """
<<<<<<< HEAD
=======
        calc_table = clients.get_ibis_table(data_client, schema_name, table_name)
>>>>>>> e820f5f9

        # Build Query Expressions
        if self.calculated_fields:
            depth_limit = max(
                field.config.get(consts.CONFIG_DEPTH, 0)
                for field in self.calculated_fields
            )
            for n in range(0, (depth_limit + 1)):
                calc_table = calc_table.mutate(
                    self.compile_calculated_fields(calc_table, n)
                )

        if validation_type == consts.ROW_VALIDATION:
            calc_table = calc_table.projection(
                self.compile_comparison_fields(calc_table)
            )
        else:
            if self.comparison_fields:
                calc_table = calc_table.mutate(
                    self.compile_comparison_fields(calc_table)
                )
        compiled_filters = self.compile_filter_fields(calc_table)
        filtered_table = (
            calc_table.filter(compiled_filters) if compiled_filters else calc_table
        )
        compiled_groups = self.compile_group_fields(filtered_table)
        grouped_table = (
            filtered_table.groupby(compiled_groups)
            if compiled_groups
            else filtered_table
        )
        if self.aggregate_fields:
            query = grouped_table.aggregate(
                self.compile_aggregate_fields(filtered_table)
            )
        else:
            query = grouped_table

        if self.limit:
            query = query.limit(self.limit)

        return query

    def add_aggregate_field(self, aggregate_field):
        """Add an AggregateField instance to the query which
            will be used when compiling your query (ie. SUM(a))

        Args:
            aggregate_field (AggregateField): An AggregateField instance
        """
        self.aggregate_fields.append(aggregate_field)

    def add_comparison_field(self, comparison_field):
        """Add an ComparisonField instance to the query which
            will be used when compiling your query (ie. SUM(a))

        Args:
            comparison_field (ComparisonField): An ComparisonField instance
        """
        self.comparison_fields.append(comparison_field)

    def add_grouped_field(self, grouped_field):
        """Add a GroupedField instance to the query which
            represents adding a column to group by in the
            query being built.
        Args:
            grouped_field (GroupedField): A GroupedField instance
        """
        self.grouped_fields.append(grouped_field)

    def add_filter_field(self, filter_obj):
        """Add a FilterField instance to your query which
            will add the desired filter to your compiled
            query (ie. WHERE query_filter=True)
        Args:
            filter_obj (FilterField): A FilterField instance
        """
        self.filters.append(filter_obj)

    def add_calculated_field(self, calculated_field):
        """Add a CalculatedField instance to your query which
            will add the desired scalar function to your compiled
            query (ie. CONCAT(field_a, field_b))
        Args:
            calculated_field (CalculatedField): A CalculatedField instance
        """
        self.calculated_fields.append(calculated_field)<|MERGE_RESOLUTION|>--- conflicted
+++ resolved
@@ -466,20 +466,14 @@
         # else:
         #     return [field.compile(table) for field in self.calculated_fields]
 
-<<<<<<< HEAD
     def compile(self, table):
-=======
-    def compile(self, validation_type, data_client, schema_name, table_name):
->>>>>>> e820f5f9
         """Return an Ibis query object
 
         Args:
             table (IbisTable): The Ibis Table expression.
         """
-<<<<<<< HEAD
-=======
-        calc_table = clients.get_ibis_table(data_client, schema_name, table_name)
->>>>>>> e820f5f9
+        
+        calc_table = table
 
         # Build Query Expressions
         if self.calculated_fields:
