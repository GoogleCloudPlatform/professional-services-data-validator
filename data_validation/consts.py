--- conflicted
+++ resolved
@@ -124,21 +124,6 @@
 RESULT_TYPE_SOURCE = "source"
 RESULT_TYPE_TARGET = "target"
 
-<<<<<<< HEAD
-# Ibis Object Info
-NUMERIC_DATA_TYPES = [
-    "float64",
-    "int32",
-    "int64",
-    "decimal",
-    "int32[non-nullable]",
-    "int64[non-nullable]",
-    "float64[non-nullable]",
-    "decimal[non-nullable]",
-]
-
-=======
->>>>>>> cd88b252
 FORMAT_TYPES = ["csv", "json", "table", "text"]
 
 # Text Result Handler column filter list
