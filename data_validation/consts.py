--- conflicted
+++ resolved
@@ -134,14 +134,12 @@
     "pct_threshold",
     "run_id",
     "start_time",
-<<<<<<< HEAD
     "target_table_name",
     "target_column_name",
     "difference",
     "primary_keys",
     "group_by_columns",
     "num_random_rows",
-=======
 ]
 SCHEMA_VALIDATION_COLUMN_FILTER_LIST = [
     "run_id",
@@ -150,5 +148,4 @@
     "aggregation_type",
     "source_agg_value",
     "target_agg_value",
->>>>>>> 8106523a
 ]