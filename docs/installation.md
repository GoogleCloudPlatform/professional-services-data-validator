--- conflicted
+++ resolved
@@ -6,12 +6,8 @@
 
 
 ## Prerequisites
-<<<<<<< HEAD
 
 - Any machine with Python 3.6+ installed.
-=======
-The Data Validation Tool can be configured to store the results of validation runs into BigQuery tables. To allow tool to do that, we need to do following:
->>>>>>> 3c21ee5e
 
 ## Setup
 
@@ -69,14 +65,12 @@
 
 ### Cloud Resource Creation - After success
 
-<<<<<<< HEAD
 You should see a dataset named `pso_data_validator` and a table named
 `results` created inside of your project.
 
 After installing the CLI tool using the instructions below, you will be ready to run data validation commands and output the results to BigQuery. See an example [here](https://github.com/GoogleCloudPlatform/professional-services-data-validator/blob/develop/docs/examples.md#store-results-in-a-bigquery-table).
 
-=======
->>>>>>> 3c21ee5e
+
 ## Deploy Data Validation CLI on your machine
 
 The Data Validation tooling requires Python 3.6+.
