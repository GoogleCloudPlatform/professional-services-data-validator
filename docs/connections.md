# Data Validation Connections
You will need to create connections before running any validations with the data validation tool. The tool allows users to 
create these connections using the CLI. 

These connections will automatically be saved either to `~/.config/google-pso-data-validator/` or 
a directory specified by the env variable `PSO_DV_CONFIG_HOME`.

## GCS Connection Management (recommended)

The connections can also be stored in GCS using `PSO_DV_CONFIG_HOME`.
To do so simply add the GCS path to the environment. Note that if this path is set, query validation configs will also be saved here.

eg.
`export PSO_DV_CONFIG_HOME=gs://my-bucket/my/connections/path/`

## Using GCP Secret Manager
DVT supports [Google Cloud Secret Manager](https://cloud.google.com/secret-manager) for storing and referencing secrets in your connection configuration.

If the secret-manager flags are present, the remaining connection flags should reference secret names instead of the secret itself. For example,
the following BigQuery connection references a secret with name 'dvt-project-id' stored in project MY-PROJECT.

```
data-validation connections add \
    --secret-manager-type GCP \
    --secret-manager-project-id <MY-PROJECT> \
    --connection-name bq BigQuery \
    --project-id 'dvt-project-id'

```

## List existing connections
```
data-validation connections list
```
## List supporting connection types
```
data-validation connections add -h
```
The data validation tool supports the following connection types.

* [Raw](#raw)
* [BigQuery](#google-bigquery)
* [Spanner](#google-spanner)
* [Teradata](#teradata)
* [Oracle](#oracle)
* [MSSQL](#mssql-server)
* [Postgres](#postgres)
* [MySQL](#mysql)
* [Redshift](#redshift)
* [FileSystem](#filesystem)
* [Impala](#Impala)
* [Hive](#Hive)
* [DB2](#DB2)
* [AlloyDB](#AlloyDB)
* [Snowflake](#Snowflake)

Every connection type requires its own configuration for connectivity. To find out the parameters for each connection type, use the following command:

```
data-validation connections add -c CONN_NAME <connection type> -h
```

Below are the connection parameters for each database.

## Raw
```
data-validation connections add 
    [--secret-manager-type <None|GCP>]                  Secret Manager type (None, GCP)
    [--secret-manager-project-id SECRET_PROJECT_ID]     Secret Manager project ID
    --connection-name CONN_NAME Raw                     Connection name
    --json JSON                                         Raw JSON for connection
```
The raw JSON can also be found in the connection config file. For example,
`'{"source_type": "BigQuery", "project_id": "my-project-id"}'`

## Google BigQuery
```
data-validation connections add 
    [--secret-manager-type <None|GCP>]                  Secret Manager type (None, GCP)
    [--secret-manager-project-id SECRET_PROJECT_ID]     Secret Manager project ID
    --connection-name CONN_NAME BigQuery                Connection name
    --project-id MY_PROJECT                             Project ID where BQ data resides
    [--google-service-account-key-path PATH_TO_SA_KEY]  Path to SA key
```

### User/Service account needs following BigQuery permissions to run DVT:
* bigquery.jobs.create (BigQuery JobUser role)
* bigquery.readsessions.create (BigQuery Read Session User)
* bigquery.tables.get (BigQuery Data Viewer)
* bigquery.tables.getData (BigQuery Data Viewer)

### If you plan to store validation results in BigQuery:
* bigquery.tables.update (BigQuery Data Editor)
* bigquery.tables.updateData (BigQuery Data Editor)


## Google Spanner
```
data-validation connections add 
    [--secret-manager-type <None|GCP>]                  Secret Manager type (None, GCP)
    [--secret-manager-project-id SECRET_PROJECT_ID]     Secret Manager project ID
    --connection-name CONN_NAME Spanner                 Connection name
    --project-id MY_PROJECT                             Project ID where BQ data resides
    --instance-id MY_INSTANCE                           Spanner instance to connect to
    --database-id MY-DB                                 Spanner database (schema) to connect to
    [--google-service-account-key-path PATH_TO_SA_KEY]  Path to SA key
```

###  User/Service account needs following Spanner role to run DVT:
* roles/spanner.databaseReader

## Teradata
Please note that Teradata is not-native to this package and must be installed
via `pip install teradatasql` if you have a license.

```
data-validation connections add 
    [--secret-manager-type <None|GCP>]                  Secret Manager type (None, GCP)
    [--secret-manager-project-id SECRET_PROJECT_ID]     Secret Manager project ID
    --connection-name CONN_NAME Teradata                Connection name
    --host HOST                                         Teradata host
    --port PORT                                         Teradata port, defaults to 1025
    --user-name USER                                    Teradata user
    --password PASSWORD                                 Teradata password
    [--logmech LOGMECH]                                 Teradata logmech, defaults to "TD2"
```

## Oracle
Please note the Oracle package is not installed by default. You will need to follow [cx_Oracle](https://cx-oracle.readthedocs.io/en/latest/user_guide/installation.html) installation steps.
Then `pip install cx_Oracle`.
```
data-validation connections add 
    [--secret-manager-type <None|GCP>]                  Secret Manager type (None, GCP)
    [--secret-manager-project-id SECRET_PROJECT_ID]     Secret Manager project ID
    --connection-name CONN_NAME Oracle                  Connection name
    --host HOST                                         Oracle host
    --port PORT                                         Oracle port, defaults to 1521
    --user USER                                         Oracle user
    --password PASSWORD                                 Oracle password
    --database DATABASE                                 Oracle database
```


### Oracle User permissions to run DVT:
* CREATE SESSION
* READ or SELECT on any tables to be validated
* Optional - Read on SYS.V_$TRANSACTION (required to get isolation level, if privilege is not given then will default to Read Committed, [more_details](https://docs.sqlalchemy.org/en/14/dialects/oracle.html#transaction-isolation-level-autocommit))

## MSSQL Server
<<<<<<< HEAD
MSSQL Server connections require [pymssql](https://pymssql.readthedocs.io/en/stable/) as the driver: `pip install pymssql`.
```
{
    # secret manager type
    "secret_manager_type": "GCP", 
    
    # secret manager project id
    "secret_manager_project_id": "secrets-project-id",
    
    # Configuration Required for All Data Sources
    "source-type": "MSSQL",

    # Connection Details
    "host": "127.0.0.1",
    "port": 1433,
    "user": "my-user",
    "password": "my-password",
    "database": "my-db",
}
=======
Please note the MSSQL Server package is not installed by default. You will need to follow [SQL Server](https://docs.microsoft.com/en-us/sql/connect/odbc/linux-mac/installing-the-microsoft-odbc-driver-for-sql-server) installation steps.
Then `pip install pyodbc`.

```
data-validation connections add 
    [--secret-manager-type <None|GCP>]                  Secret Manager type (None, GCP)
    [--secret-manager-project-id SECRET_PROJECT_ID]     Secret Manager project ID
    --connection-name CONN_NAME MSSQL                   Connection name
    --host HOST                                         MSSQL host
    --port PORT                                         MSSQL port, defaults to 1433
    --user USER                                         MSSQL user
    --password PASSWORD                                 MSSQL password
    --database DATABASE                                 MSSQL database
>>>>>>> 6ebece37
```

## Postgres
```
data-validation connections add 
    [--secret-manager-type <None|GCP>]                  Secret Manager type (None, GCP)
    [--secret-manager-project-id SECRET_PROJECT_ID]     Secret Manager project ID
    --connection-name CONN_NAME Postgres                Connection name
    --host HOST                                         Postgres host
    --port PORT                                         Postgres port, defaults to 5432
    --user USER                                         Postgres user
    --password PASSWORD                                 Postgres password
    --database DATABASE                                 Postgres database
```

## AlloyDB
Please note AlloyDB supports same connection config as Postgres.
```
data-validation connections add 
    [--secret-manager-type <None|GCP>]                  Secret Manager type (None, GCP)
    [--secret-manager-project-id SECRET_PROJECT_ID]     Secret Manager project ID
    --connection-name CONN_NAME Postgres                Connection name
    --host HOST                                         Postgres host
    --port PORT                                         Postgres port, defaults to 5432
    --user USER                                         Postgres user
    --password PASSWORD                                 Postgres password
    --database DATABASE                                 Postgres database
```

## MySQL
DVT only supports MySQL version 8.0+. 

TODO: link latest version before Ibis upgrade
The last functioning release for support for versions < 8.0 is 3.2.0.
```
data-validation connections add 
    [--secret-manager-type <None|GCP>]                  Secret Manager type (None, GCP)
    [--secret-manager-project-id SECRET_PROJECT_ID]     Secret Manager project ID
    --connection-name CONN_NAME MySQL                   Connection name
    --host HOST                                         MySQL host
    --port PORT                                         MySQL port, defaults to 3306
    --user USER                                         MySQL user
    --password PASSWORD                                 MySQL password
    --database DATABASE                                 MySQL database
```

## Redshift
```
data-validation connections add 
    [--secret-manager-type <None|GCP>]                  Secret Manager type (None, GCP)
    [--secret-manager-project-id SECRET_PROJECT_ID]     Secret Manager project ID
    --connection-name CONN_NAME Redshift                Connection name
    --host HOST                                         Redshift host
    --port PORT                                         Redshift port, defaults to 5439
    --user USER                                         Redshift user
    --password PASSWORD                                 Redshift password
    --database DATABASE                                 Redshift database
```

## FileSystem (CSV or JSON only)
```
data-validation connections add 
    [--secret-manager-type <None|GCP>]                  Secret Manager type (None, GCP)
    [--secret-manager-project-id SECRET_PROJECT_ID]     Secret Manager project ID
    --connection-name CONN_NAME FileSystem              Connection name
    --table-name TABLE_NAME                             Table name to use as reference for file data
    --file-path FILE_PATH                               Local, GCS, or S3 file path
    --file-type FILE_TYPE                               File type (CSV, JSON)
```

## Impala
```
<<<<<<< HEAD
{
    # secret manager type
    "secret_manager_type": "GCP", 
    
     # secret manager project id
    "secret_manager_project_id": "secrets-project-id",
    
    # Configuration Required for All Data Sources
    "source-type": "Impala",

    # Connection Details
    "host": "127.0.0.1",
    "port": 10000,
    "database": "default",
    "auth-mechanism": "PLAIN",

    # Optional Parameters
    "use-ssl": False,
    "timeout": 45,
    "ca-cert": "path-certificate",
    "user": "user",
    "password": "password",
    "pool-size": 10,
    "hdfs-client": "hdfs-client"
}
=======
data-validation connections add 
    [--secret-manager-type <None|GCP>]                  Secret Manager type (None, GCP)
    [--secret-manager-project-id SECRET_PROJECT_ID]     Secret Manager project ID
    --connection-name CONN_NAME Impala                  Connection name
    --host HOST                                         Impala host
    --port PORT                                         Impala port
    --database DATABASE                                 Impala database, defaults to "default"
    [--auth-mechanism AUTH_MECH]                        Auth mechanism, defaults to "PLAIN"
    [--user USER]                                       Impala user
    [--password PASSWORD]                               Impala password
    [--use-ssl USE_SSL]                                 Use SSL (True, False)
    [--timeout TIMEOUT]                                 Timeout, defaults to 45
    [--ca-cert CA_CERT]                                 CA Cert
    [--pool-size POOL_SIZE]                             Impala pool size, default to 8
    [--hdfs-client CLIENT]                              HDFS client
    [--use-http-transport TRANSPORT]                    HTTP Transport (True, False)
    [--http-path PATH]                                  HTTP Path
>>>>>>> 6ebece37
```

## Hive
Please note that for Group By validations, the following property must be set in Hive:

`set hive:hive.groupby.orderby.position.alias=true`
 
 If you are running Hive on Dataproc, you will also need to install the following:
 ```
 pip install ibis-framework[impala]
 ```
 Only Hive >=0.11 is supported due to [impyla](https://github.com/cloudera/impyla)'s dependency on HiveServer2.
 
 Hive connections are based on the Ibis Impala connection which uses [impyla](https://github.com/cloudera/impyla).
 Only Hive >=0.11 is supported due to impyla's dependency on HiveServer2.

 ```
data-validation connections add 
    [--secret-manager-type <None|GCP>]                  Secret Manager type (None, GCP)
    [--secret-manager-project-id SECRET_PROJECT_ID]     Secret Manager project ID
    --connection-name CONN_NAME Impala                  Connection name
    --host HOST                                         Hive host
    --port PORT                                         Hive port, defaults to 10000
    --database DATABASE                                 Hive database, defaults to "default"
    [--auth-mechanism AUTH_MECH]                        Auth mechanism, defaults to "PLAIN"
    [--user USER]                                       Hive user
    [--password PASSWORD]                               Hive password
    [--use-ssl USE_SSL]                                 Use SSL (True, False)
    [--timeout TIMEOUT]                                 Timeout, defaults to 45
    [--ca-cert CA_CERT]                                 CA Cert
    [--pool-size POOL_SIZE]                             Hive pool size, default to 8
    [--hdfs-client CLIENT]                              HDFS client
    [--use-http-transport TRANSPORT]                    HTTP Transport (True, False)
    [--http-path PATH]                                  HTTP Path
```


## DB2
DB2 requires the `ibm_db_sa` package.
```
<<<<<<< HEAD
{
    # secret manager type
    "secret_manager_type": "GCP", 
    
     # secret manager project id
    "secret_manager_project_id": "secrets-project-id",
    
    # Configuration Required for All Data Sources
    "source-type": "DB2",

    # Connection Details
    "host": "localhost",
    "port": 50000,
    "driver": "ibm-db-sa",
    "user": "my-username",
    "password": "my-password",
    "database": "my-db",
    "url": "my-url",
}
```

## Snowflake
Snowflake requires the `snowflake-sqlalchemy` and `snowflake-connector-python` packages.
```
{
    # secret manager type
    "secret_manager_type": "GCP", 
    
     # secret manager project id
    "secret_manager_project_id": "secrets-project-id",
    
    # Configuration Required for All Data Sources
    "source-type": "Snowflake",

    # Connection Details
    "user": "my-user",
    "password": my-password,
    "account": "my-account",
    "database": "my-db",

    # Optional Parameters
    "connect_args": {},
}
=======
data-validation connections add 
    [--secret-manager-type <None|GCP>]                  Secret Manager type (None, GCP)
    [--secret-manager-project-id SECRET_PROJECT_ID]     Secret Manager project ID
    --connection-name CONN_NAME DB2                     Connection name
    --host HOST                                         DB2 host
    --port PORT                                         DB2 port, defaults to 50000
    --user USER                                         DB2 user
    --password PASSWORD                                 DB2 password
    --database DATABASE                                 DB2 database
    [--url URL]                                         URL link in DB2 to connect to
    [--driver DRIVER]                                   DB2 driver, defaults to "ibm_db_sa"
>>>>>>> 6ebece37
```<|MERGE_RESOLUTION|>--- conflicted
+++ resolved
@@ -147,29 +147,7 @@
 * Optional - Read on SYS.V_$TRANSACTION (required to get isolation level, if privilege is not given then will default to Read Committed, [more_details](https://docs.sqlalchemy.org/en/14/dialects/oracle.html#transaction-isolation-level-autocommit))
 
 ## MSSQL Server
-<<<<<<< HEAD
 MSSQL Server connections require [pymssql](https://pymssql.readthedocs.io/en/stable/) as the driver: `pip install pymssql`.
-```
-{
-    # secret manager type
-    "secret_manager_type": "GCP", 
-    
-    # secret manager project id
-    "secret_manager_project_id": "secrets-project-id",
-    
-    # Configuration Required for All Data Sources
-    "source-type": "MSSQL",
-
-    # Connection Details
-    "host": "127.0.0.1",
-    "port": 1433,
-    "user": "my-user",
-    "password": "my-password",
-    "database": "my-db",
-}
-=======
-Please note the MSSQL Server package is not installed by default. You will need to follow [SQL Server](https://docs.microsoft.com/en-us/sql/connect/odbc/linux-mac/installing-the-microsoft-odbc-driver-for-sql-server) installation steps.
-Then `pip install pyodbc`.
 
 ```
 data-validation connections add 
@@ -181,7 +159,6 @@
     --user USER                                         MSSQL user
     --password PASSWORD                                 MSSQL password
     --database DATABASE                                 MSSQL database
->>>>>>> 6ebece37
 ```
 
 ## Postgres
@@ -254,33 +231,6 @@
 
 ## Impala
 ```
-<<<<<<< HEAD
-{
-    # secret manager type
-    "secret_manager_type": "GCP", 
-    
-     # secret manager project id
-    "secret_manager_project_id": "secrets-project-id",
-    
-    # Configuration Required for All Data Sources
-    "source-type": "Impala",
-
-    # Connection Details
-    "host": "127.0.0.1",
-    "port": 10000,
-    "database": "default",
-    "auth-mechanism": "PLAIN",
-
-    # Optional Parameters
-    "use-ssl": False,
-    "timeout": 45,
-    "ca-cert": "path-certificate",
-    "user": "user",
-    "password": "password",
-    "pool-size": 10,
-    "hdfs-client": "hdfs-client"
-}
-=======
 data-validation connections add 
     [--secret-manager-type <None|GCP>]                  Secret Manager type (None, GCP)
     [--secret-manager-project-id SECRET_PROJECT_ID]     Secret Manager project ID
@@ -298,7 +248,6 @@
     [--hdfs-client CLIENT]                              HDFS client
     [--use-http-transport TRANSPORT]                    HTTP Transport (True, False)
     [--http-path PATH]                                  HTTP Path
->>>>>>> 6ebece37
 ```
 
 ## Hive
@@ -339,51 +288,6 @@
 ## DB2
 DB2 requires the `ibm_db_sa` package.
 ```
-<<<<<<< HEAD
-{
-    # secret manager type
-    "secret_manager_type": "GCP", 
-    
-     # secret manager project id
-    "secret_manager_project_id": "secrets-project-id",
-    
-    # Configuration Required for All Data Sources
-    "source-type": "DB2",
-
-    # Connection Details
-    "host": "localhost",
-    "port": 50000,
-    "driver": "ibm-db-sa",
-    "user": "my-username",
-    "password": "my-password",
-    "database": "my-db",
-    "url": "my-url",
-}
-```
-
-## Snowflake
-Snowflake requires the `snowflake-sqlalchemy` and `snowflake-connector-python` packages.
-```
-{
-    # secret manager type
-    "secret_manager_type": "GCP", 
-    
-     # secret manager project id
-    "secret_manager_project_id": "secrets-project-id",
-    
-    # Configuration Required for All Data Sources
-    "source-type": "Snowflake",
-
-    # Connection Details
-    "user": "my-user",
-    "password": my-password,
-    "account": "my-account",
-    "database": "my-db",
-
-    # Optional Parameters
-    "connect_args": {},
-}
-=======
 data-validation connections add 
     [--secret-manager-type <None|GCP>]                  Secret Manager type (None, GCP)
     [--secret-manager-project-id SECRET_PROJECT_ID]     Secret Manager project ID
@@ -395,5 +299,18 @@
     --database DATABASE                                 DB2 database
     [--url URL]                                         URL link in DB2 to connect to
     [--driver DRIVER]                                   DB2 driver, defaults to "ibm_db_sa"
->>>>>>> 6ebece37
+```
+
+## Snowflake
+Snowflake requires the `snowflake-sqlalchemy` and `snowflake-connector-python` packages.
+```
+data-validation connections add 
+    [--secret-manager-type <None|GCP>]                  Secret Manager type (None, GCP)
+    [--secret-manager-project-id SECRET_PROJECT_ID]     Secret Manager project ID
+    --connection-name CONN_NAME Snowflake               Connection name
+    --user USER                                         Snowflake user
+    --password PASSWORD                                 Snowflake password
+    --account ACCOUNT                                   Snowflake account
+    --database DATABASE                                 Snowflake database
+    [--connect-args CONNECT_ARGS]                       Additional connection args, default {}
 ```