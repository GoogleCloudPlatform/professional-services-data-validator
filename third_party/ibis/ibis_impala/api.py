--- conflicted
+++ resolved
@@ -20,36 +20,17 @@
 
 from ibis.backends.impala import udf
 from ibis.backends.impala.compiler import rewrites
-<<<<<<< HEAD
 from ibis.backends.impala.compiler import ImpalaExprTranslator
-=======
->>>>>>> 6ebece37
 import ibis.expr.datatypes as dt
 import ibis.expr.operations as ops
 import ibis.expr.schema as sch
 import numpy as np
-<<<<<<< HEAD
 import fsspec
-=======
-import pandas as pd
-
-from ibis.config import options
-from ibis.backends.impala.client import (  
-    ImpalaClient,
-    ImpalaConnection,
-    ImpalaDatabase,
-    ImpalaTable,
-    ImpalaQuery,
-    _HS2_TTypeId_to_dtype
-)
-
-_impala_to_ibis_type = udf._impala_to_ibis_type
->>>>>>> 6ebece37
-
-
-def impala_connect(
-<<<<<<< HEAD
+
+
+def do_connect(
     # Implement impala_connect to set our own default values
+    self,
     host: str = "localhost",
     port: int = 10000,
     database: str = "default",
@@ -61,45 +42,20 @@
     auth_mechanism: Literal["NOSASL", "PLAIN", "GSSAPI", "LDAP"] = "PLAIN",
     kerberos_service_name: str = "impala",
     pool_size: int = 8,
-    hdfs_client: fsspec.spec.AbstractFileSystem | None = None
+    hdfs_client: fsspec.spec.AbstractFileSystem | None = None,
+    use_http_transport: bool = False,
+    http_path: str = "",
 ):
-    return ibis.impala.connect(
-       host=host,
-       port=port,
-       database=database,
-       timeout=timeout,
-       use_ssl=use_ssl,
-       ca_cert=ca_cert,
-       user=user,
-       password=password,
-       auth_mechanism=auth_mechanism,
-       kerberos_service_name=kerberos_service_name,
-       pool_size=pool_size,
-       hdfs_client=hdfs_client,
-    )
-=======
-    host=None,
-    port=10000,
-    database="default",
-    auth_mechanism="PLAIN",
-    kerberos_service_name="impala",
-    use_ssl=False,
-    timeout=45,
-    ca_cert=None,
-    user=None,
-    password=None,
-    pool_size=8,
-    hdfs_client=None,
-    use_http_transport=False,
-    http_path="",
-):
+    self._temp_objects = set()
+    self._hdfs = hdfs_client
+
     params = {
         'host': host,
         'port': port,
         'database': database,
         'timeout': timeout,
         'use_ssl': use_ssl,
-        'ca_cert': ca_cert,
+        'ca_cert': str(ca_cert),
         'user': user,
         'password': password,
         'auth_mechanism': auth_mechanism,
@@ -107,17 +63,24 @@
         'use_http_transport': use_http_transport,
         'http_path': http_path,
     }
-    con = ImpalaConnection(pool_size=pool_size, **params)
-    try:
-        client = ImpalaClient(con, hdfs_client=hdfs_client)
-    except Exception:
-        con.close()
-        raise
-    else:
-        if options.default_backend is None:
-            options.default_backend = client
-    return client
->>>>>>> 6ebece37
+    self.con = ImpalaConnection(pool_size=pool_size, **params)
+
+    self._ensure_temp_db_exists()
+
+    # return ibis.impala.connect(
+    #    host=host,
+    #    port=port,
+    #    database=database,
+    #    timeout=timeout,
+    #    use_ssl=use_ssl,
+    #    ca_cert=ca_cert,
+    #    user=user,
+    #    password=password,
+    #    auth_mechanism=auth_mechanism,
+    #    kerberos_service_name=kerberos_service_name,
+    #    pool_size=pool_size,
+    #    hdfs_client=hdfs_client,
+    # )
 
 
 def parse_type(t):
@@ -256,6 +219,42 @@
 
 
 udf.parse_type = parse_type
+ibis.backends.impala._chunks_to_pandas_array = _chunks_to_pandas_array
 ImpalaBackend.get_schema = get_schema
-ibis.backends.impala._chunks_to_pandas_array = _chunks_to_pandas_array
-ImpalaBackend._get_schema_using_query = _get_schema_using_query+ImpalaBackend._get_schema_using_query = _get_schema_using_query
+ImpalaBackend.do_connect = do_connect
+
+def impala_connect(
+    host: str = "localhost",
+    port: int = 10000,
+    database: str = "default",
+    timeout: int = 45,
+    use_ssl: bool = False,
+    ca_cert: str | Path | None = None,
+    user: str | None = None,
+    password: str | None = None,
+    auth_mechanism: Literal["NOSASL", "PLAIN", "GSSAPI", "LDAP"] = "PLAIN",
+    kerberos_service_name: str = "impala",
+    pool_size: int = 8,
+    hdfs_client: fsspec.spec.AbstractFileSystem | None = None,
+    use_http_transport: bool = False,
+    http_path: str = "",
+):
+    backend = ImpalaBackend()
+    backend.do_connect(
+        host=host,
+        port=port,
+        database=database,
+        timeout=timeout,
+        use_ssl=use_ssl,
+        ca_cert=ca_cert,
+        user=user,
+        password=password,
+        auth_mechanism=auth_mechanism,
+        kerberos_service_name=kerberos_service_name,
+        pool_size=pool_size,
+        hdfs_client=hdfs_client,
+        use_http_transport=use_http_transport,
+        http_path=http_path,
+    )
+    return backend