--- conflicted
+++ resolved
@@ -33,18 +33,11 @@
 from ibis.expr.operations import Value, Reduction, Comparison, HashBytes, Strftime, Cast, StringLength, RandomScalar, IfNull, StringJoin
 from ibis.expr.types import BinaryValue, IntegerColumn, StringValue, NumericValue, TemporalValue
 
-<<<<<<< HEAD
-=======
 # avoid errors if Db2 is not installed and not needed
-try:
-    from third_party.ibis.ibis_DB2.compiler import DB2ExprTranslator
-except Exception:
-    DB2ExprTranslator = None
-
-
-# from third_party.ibis.ibis_snowflake.compiler import SnowflakeExprTranslator
-# from third_party.ibis.ibis_oracle.compiler import OracleExprTranslator <<<<<< DB2
->>>>>>> c16e2f79
+# try:
+#     from third_party.ibis.ibis_DB2.compiler import DB2ExprTranslator
+# except Exception:
+#     DB2ExprTranslator = None
 
 from ibis.backends.bigquery.compiler import BigQueryExprTranslator
 from ibis.backends.impala.compiler import ImpalaExprTranslator
@@ -195,11 +188,6 @@
     hash_func = sa.func.standard_hash(arg, sa.sql.literal_column("'SHA256'"))
     return sa.func.lower(hash_func)
 
-<<<<<<< HEAD
-def sa_format_hashbytes_postgres(translator, op):
-    arg = translator.translate(op.arg)
-    convert = sa.func.convert_to(arg, sa.sql.literal_column("'UTF8'"))
-=======
 def sa_format_hashbytes_db2(translator, expr):
     arg, how = expr.op().args
     compiled_arg = translator.translate(arg)
@@ -207,11 +195,9 @@
     hex = sa.func.hex(hashfunc)
     return sa.func.lower(hex)
 
-def sa_format_hashbytes_postgres(translator, expr):
-    arg, how = expr.op().args
-    compiled_arg = translator.translate(arg)
-    convert = sa.func.convert_to(compiled_arg, sa.sql.literal_column("'UTF8'"))
->>>>>>> c16e2f79
+def sa_format_hashbytes_postgres(translator, op):
+    arg = translator.translate(op.arg)
+    convert = sa.func.convert_to(arg, sa.sql.literal_column("'UTF8'"))
     hash_func = sa.func.sha256(convert)
     return sa.func.encode(hash_func, sa.sql.literal_column("'hex'"))
 
@@ -287,7 +273,6 @@
 PostgreSQLExprTranslator._registry[HashBytes] = sa_format_hashbytes_postgres
 PostgreSQLExprTranslator._registry[RawSQL] = sa_format_raw_sql
 PostgreSQLExprTranslator._registry[ToChar] = sa_format_to_char
-<<<<<<< HEAD
 
 MsSqlExprTranslator._registry[HashBytes] = sa_format_hashbytes_mssql
 MsSqlExprTranslator._registry[RawSQL] = sa_format_raw_sql
@@ -297,9 +282,6 @@
 MsSqlExprTranslator._registry[RandomScalar] = sa_format_new_id
 
 PostgreSQLExprTranslator._registry[Cast] = sa_cast_postgres
-=======
-PostgreSQLExprTranslator._registry[Cast] = sa_cast_postgres
 
 if DB2ExprTranslator: #check if Db2 driver is loaded
-    DB2ExprTranslator._registry[HashBytes] = sa_format_hashbytes_db2
->>>>>>> c16e2f79
+    DB2ExprTranslator._registry[HashBytes] = sa_format_hashbytes_db2