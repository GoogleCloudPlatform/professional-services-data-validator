# Copyright 2020 Google LLC
#
# Licensed under the Apache License, Version 2.0 (the "License");
# you may not use this file except in compliance with the License.
# You may obtain a copy of the License at
#
#     https://www.apache.org/licenses/LICENSE-2.0
#
# Unless required by applicable law or agreed to in writing, software
# distributed under the License is distributed on an "AS IS" BASIS,
# WITHOUT WARRANTIES OR CONDITIONS OF ANY KIND, either express or implied.
# See the License for the specific language governing permissions and
# limitations under the License.

timeout: 7200s
steps:
- id: lint
  name: 'gcr.io/pso-kokoro-resources/python-multi'
  args: ['bash', './ci/build.sh']
  env:
  - 'NOX_SESSION=lint'
  waitFor: ['-']
- id: unit
  name: 'gcr.io/pso-kokoro-resources/python-multi'
  args: ['bash', './ci/build.sh']
  env:
  - 'NOX_SESSION=unit'
  waitFor: ['-']
- id: proxy-install
  name: 'gcr.io/pso-kokoro-resources/python-multi'
  args: ['bash', './ci/install_cloud_proxy.sh']
  waitFor: ["-"]
- id: integration_mysql
  name: 'gcr.io/pso-kokoro-resources/python-multi'
  args: ['bash', './ci/build.sh']
  env:
  - 'NOX_SESSION=integration_mysql'
  - 'MYSQL_HOST=35.184.142.16'
  - 'MYSQL_PASSWORD=password'
  waitFor: ['-']
- id: integration_postgres
  name: 'gcr.io/pso-kokoro-resources/python-multi'
  args: ['bash', './ci/build.sh']
  env:
  - 'NOX_SESSION=integration_postgres'
  - 'PROJECT_ID=pso-kokoro-resources'
  - 'POSTGRES_PASSWORD=password'
  - 'CLOUD_SQL_CONNECTION=pso-kokoro-resources:us-central1:data-validator-postgres12=tcp:5432'
  waitFor: ['proxy-install']
- id: integration_sql_server
  name: 'gcr.io/pso-kokoro-resources/python-multi'
  args: ['bash', './ci/build.sh']
  env:
  - 'NOX_SESSION=integration_sql_server'
  - 'PROJECT_ID=pso-kokoro-resources'
  - 'SQL_SERVER_PASSWORD=password'
  - 'CLOUD_SQL_CONNECTION=pso-kokoro-resources:us-central1:data-validator-mssql2017=tcp:1433'
  waitFor: ['proxy-install']
- id: integration_bigquery
  name: 'gcr.io/pso-kokoro-resources/python-multi'
  args: ['bash', './ci/build.sh']
  env:
  - 'NOX_SESSION=integration_bigquery'
  - 'PROJECT_ID=pso-kokoro-resources'
  waitFor: ['-']
- id: integration_spanner
  name: 'gcr.io/pso-kokoro-resources/python-multi'
  args: ['bash', './ci/build.sh']
  env:
  - 'NOX_SESSION=integration_spanner'
  - 'PROJECT_ID=pso-kokoro-resources'
  waitFor: ['-']
<<<<<<< HEAD
- id: integration_teradata
  name: 'gcr.io/pso-kokoro-resources/python-multi'
  args: ['bash', './ci/build.sh']
  env:
  - 'NOX_SESSION=integration_teradata'
  - 'PROJECT_ID=pso-kokoro-resources'
  - 'TERADATA_PASSWORD=udfs'
  - 'TERADATA_HOST=10.128.15.235'
=======
- id: integration_state
  name: 'gcr.io/pso-kokoro-resources/python-multi'
  args: ['bash', './ci/build.sh']
  env:
  - 'NOX_SESSION=integration_state'
  - 'PROJECT_ID=pso-kokoro-resources'
  waitFor: ['-']
>>>>>>> 1dba63be
<|MERGE_RESOLUTION|>--- conflicted
+++ resolved
@@ -70,7 +70,6 @@
   - 'NOX_SESSION=integration_spanner'
   - 'PROJECT_ID=pso-kokoro-resources'
   waitFor: ['-']
-<<<<<<< HEAD
 - id: integration_teradata
   name: 'gcr.io/pso-kokoro-resources/python-multi'
   args: ['bash', './ci/build.sh']
@@ -79,12 +78,10 @@
   - 'PROJECT_ID=pso-kokoro-resources'
   - 'TERADATA_PASSWORD=udfs'
   - 'TERADATA_HOST=10.128.15.235'
-=======
 - id: integration_state
   name: 'gcr.io/pso-kokoro-resources/python-multi'
   args: ['bash', './ci/build.sh']
   env:
   - 'NOX_SESSION=integration_state'
   - 'PROJECT_ID=pso-kokoro-resources'
-  waitFor: ['-']
->>>>>>> 1dba63be
+  waitFor: ['-']