--- conflicted
+++ resolved
@@ -12,11 +12,7 @@
 # See the License for the specific language governing permissions and
 # limitations under the License.
 
-<<<<<<< HEAD
 timeout: 7200s
-=======
-timeout: 2400s
->>>>>>> a27b39ee
 steps:
 - id: lint
   name: 'gcr.io/pso-kokoro-resources/python-multi'
