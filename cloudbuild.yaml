# Copyright 2020 Google LLC
#
# Licensed under the Apache License, Version 2.0 (the "License");
# you may not use this file except in compliance with the License.
# You may obtain a copy of the License at
#
#     https://www.apache.org/licenses/LICENSE-2.0
#
# Unless required by applicable law or agreed to in writing, software
# distributed under the License is distributed on an "AS IS" BASIS,
# WITHOUT WARRANTIES OR CONDITIONS OF ANY KIND, either express or implied.
# See the License for the specific language governing permissions and
# limitations under the License.

timeout: 7200s
options:
  pool:
    name: 'projects/pso-kokoro-resources/locations/us-central1/workerPools/private-pool'
steps:
- id: lint
  name: 'gcr.io/cloud-devrel-public-resources/python-multi'
  args: ['bash', './ci/build.sh']
  env:
  - 'NOX_SESSION=lint'
  waitFor: ['-']
- id: unit
  name: 'gcr.io/cloud-devrel-public-resources/python-multi'
  args: ['bash', './ci/build.sh']
  env:
  - 'NOX_SESSION=unit'
  waitFor: ['-']
- id: proxy-install
  name: 'gcr.io/cloud-devrel-public-resources/python-multi'
  args: ['bash', './ci/install_cloud_proxy.sh']
  waitFor: ["-"]
- id: integration_mysql
  name: 'gcr.io/cloud-devrel-public-resources/python-multi'
  args: ['bash', './ci/build.sh']
  env:
  - 'NOX_SESSION=integration_mysql'
  - 'PROJECT_ID=pso-kokoro-resources'
  - 'CLOUD_SQL_CONNECTION=pso-kokoro-resources:us-central1:data-validator-mysql=tcp:3306'
  waitFor: ['-']
  secretEnv: ['MYSQL_PASSWORD']
- id: integration_postgres
  name: 'gcr.io/cloud-devrel-public-resources/python-multi'
  args: ['bash', './ci/build.sh']
  env:
  - 'NOX_SESSION=integration_postgres'
  - 'PROJECT_ID=pso-kokoro-resources'
  - 'CLOUD_SQL_CONNECTION=pso-kokoro-resources:us-central1:data-validator-postgres12=tcp:5432'
  secretEnv: ['POSTGRES_PASSWORD']
  waitFor: ['proxy-install']
- id: integration_sql_server
  name: 'gcr.io/cloud-devrel-public-resources/python-multi'
  args: ['bash', './ci/build.sh']
  env:
  - 'NOX_SESSION=integration_sql_server'
  - 'PROJECT_ID=pso-kokoro-resources'
  - 'CLOUD_SQL_CONNECTION=pso-kokoro-resources:us-central1:data-validator-mssql2017=tcp:1433'
  secretEnv: ['SQL_SERVER_PASSWORD']
  waitFor: ['proxy-install']
- id: integration_bigquery
  name: 'gcr.io/cloud-devrel-public-resources/python-multi'
  args: ['bash', './ci/build.sh']
  env:
  - 'NOX_SESSION=integration_bigquery'
  - 'PROJECT_ID=pso-kokoro-resources'
  waitFor: ['-']
- id: integration_spanner
  name: 'gcr.io/cloud-devrel-public-resources/python-multi'
  args: ['bash', './ci/build.sh']
  env:
  - 'NOX_SESSION=integration_spanner'
  - 'PROJECT_ID=pso-kokoro-resources'
  waitFor: ['-']
- id: integration_teradata
  name: 'gcr.io/cloud-devrel-public-resources/python-multi'
  args: ['bash', './ci/build.sh']
  env:
  - 'NOX_SESSION=integration_teradata'
  - 'PROJECT_ID=pso-kokoro-resources'
  - 'TERADATA_HOST=10.128.15.235'
  secretEnv: ['TERADATA_PASSWORD']
- id: integration_state
  name: 'gcr.io/cloud-devrel-public-resources/python-multi'
  args: ['bash', './ci/build.sh']
  env:
  - 'NOX_SESSION=integration_state'
  - 'PROJECT_ID=pso-kokoro-resources'
  waitFor: ['-']
- id: integration_oracle
  name: 'gcr.io/pso-kokoro-resources/python-multi-oracle-21client'
  args: ['bash', './ci/build.sh']
  env:
  - 'NOX_SESSION=integration_oracle'
  - 'PROJECT_ID=pso-kokoro-resources'
  - 'ORACLE_HOST=10.128.15.246'
  - 'CLOUD_SQL_CONNECTION=pso-kokoro-resources:us-central1:data-validator-postgres12=tcp:5432'
  secretEnv: ['ORACLE_PASSWORD', 'POSTGRES_PASSWORD']
  waitFor: ['proxy-install']
- id: integration_hive
  name: 'gcr.io/cloud-devrel-public-resources/python-multi'
  args: ['bash', './ci/build.sh']
  env:
  - 'NOX_SESSION=integration_hive'
  - 'PROJECT_ID=pso-kokoro-resources'
  - 'HIVE_HOST=10.128.15.219'
- id: integration_snowflake
  name: 'gcr.io/cloud-devrel-public-resources/python-multi'
  args: ['bash', './ci/build.sh']
  env:
  - 'NOX_SESSION=integration_snowflake'
  - 'PROJECT_ID=pso-kokoro-resources'
  secretEnv: ['SNOWFLAKE_ACCOUNT', 'SNOWFLAKE_USER', 'SNOWFLAKE_PASSWORD']
<<<<<<< HEAD
- id: integration_db2
  name: 'gcr.io/cloud-devrel-public-resources/python-multi'
  args: ['bash', './ci/build.sh']
  env:
  - 'NOX_SESSION=integration_db2'
  - 'PROJECT_ID=pso-kokoro-resources'
  - 'DB2_HOST=10.128.0.45'
  secretEnv: ['DB2_PASSWORD']
=======
- id: integration_filesystem
  name: 'gcr.io/cloud-devrel-public-resources/python-multi'
  args: ['bash', './ci/build.sh']
  env:
  - 'NOX_SESSION=integration_filesystem'
  - 'PROJECT_ID=pso-kokoro-resources'
  waitFor: ['-']
>>>>>>> e102d1eb

availableSecrets:
  secretManager:
  - versionName: projects/$PROJECT_ID/secrets/mysql_password/versions/latest
    env: 'MYSQL_PASSWORD'
  - versionName: projects/$PROJECT_ID/secrets/postgres_password/versions/latest
    env: 'POSTGRES_PASSWORD'
  - versionName: projects/$PROJECT_ID/secrets/sql_server_password/versions/latest
    env: 'SQL_SERVER_PASSWORD'
  - versionName: projects/$PROJECT_ID/secrets/teradata_password/versions/latest
    env: 'TERADATA_PASSWORD'
  - versionName: projects/$PROJECT_ID/secrets/oracle_password/versions/latest
    env: 'ORACLE_PASSWORD'
  - versionName: projects/$PROJECT_ID/secrets/snowflake_account/versions/latest
    env: 'SNOWFLAKE_ACCOUNT'
  - versionName: projects/$PROJECT_ID/secrets/snowflake_user/versions/latest
    env: 'SNOWFLAKE_USER'
  - versionName: projects/$PROJECT_ID/secrets/snowflake_password/versions/latest
    env: 'SNOWFLAKE_PASSWORD'
  - versionName: projects/$PROJECT_ID/secrets/db2_password/versions/latest
    env: 'DB2_PASSWORD'<|MERGE_RESOLUTION|>--- conflicted
+++ resolved
@@ -113,7 +113,6 @@
   - 'NOX_SESSION=integration_snowflake'
   - 'PROJECT_ID=pso-kokoro-resources'
   secretEnv: ['SNOWFLAKE_ACCOUNT', 'SNOWFLAKE_USER', 'SNOWFLAKE_PASSWORD']
-<<<<<<< HEAD
 - id: integration_db2
   name: 'gcr.io/cloud-devrel-public-resources/python-multi'
   args: ['bash', './ci/build.sh']
@@ -122,7 +121,6 @@
   - 'PROJECT_ID=pso-kokoro-resources'
   - 'DB2_HOST=10.128.0.45'
   secretEnv: ['DB2_PASSWORD']
-=======
 - id: integration_filesystem
   name: 'gcr.io/cloud-devrel-public-resources/python-multi'
   args: ['bash', './ci/build.sh']
@@ -130,7 +128,6 @@
   - 'NOX_SESSION=integration_filesystem'
   - 'PROJECT_ID=pso-kokoro-resources'
   waitFor: ['-']
->>>>>>> e102d1eb
 
 availableSecrets:
   secretManager:
