#!/bin/bash

# Copyright 2022 Google LLC
#
# Licensed under the Apache License, Version 2.0 (the "License");
# you may not use this file except in compliance with the License.
# You may obtain a copy of the License at
#
#     https://www.apache.org/licenses/LICENSE-2.0
#
# Unless required by applicable law or agreed to in writing, software
# distributed under the License is distributed on an "AS IS" BASIS,
# WITHOUT WARRANTIES OR CONDITIONS OF ANY KIND, either express or implied.
# See the License for the specific language governing permissions and
# limitations under the License.

# Step 1: After finishing your development, activate your virtual environment
# Step 2: Execute this script only after the virtual env activation

# install/update all necessary libraries
<<<<<<< HEAD
pip install pytest pytest-cov pyfakefs==5.6.0 freezegun black==22.3.0 flake8 
=======
pip install pytest pytest-cov pyfakefs==5.6.0 freezegun black==22.3.0 flake8
>>>>>>> 84824dbd

# check unit tests and coverage
echo "Start TEST COVERAGE"
pytest --quiet --cov=data_validation --cov=tests.unit --cov-append --cov-config=.coveragerc --cov-report=term tests/unit
echo "Finish TEST COVERAGE"

# check code style
echo "Start CODE STYLE (FLAKE8)"
flake8 data_validation tests
echo "Finish CODE STYLE (FLAKE8)"

# check code formatting and reformat, if needed
echo "Start CODE FORMATTING (BLACK)"
black data_validation samples tests third_party noxfile.py
echo "Finish CODE FORMATTING (BLACK)"<|MERGE_RESOLUTION|>--- conflicted
+++ resolved
@@ -18,11 +18,7 @@
 # Step 2: Execute this script only after the virtual env activation
 
 # install/update all necessary libraries
-<<<<<<< HEAD
-pip install pytest pytest-cov pyfakefs==5.6.0 freezegun black==22.3.0 flake8 
-=======
 pip install pytest pytest-cov pyfakefs==5.6.0 freezegun black==22.3.0 flake8
->>>>>>> 84824dbd
 
 # check unit tests and coverage
 echo "Start TEST COVERAGE"
