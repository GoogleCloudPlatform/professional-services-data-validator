# Copyright 2020 Google LLC
#
# Licensed under the Apache License, Version 2.0 (the "License");
# you may not use this file except in compliance with the License.
# You may obtain a copy of the License at
#
#      http://www.apache.org/licenses/LICENSE-2.0
#
# Unless required by applicable law or agreed to in writing, software
# distributed under the License is distributed on an "AS IS" BASIS,
# WITHOUT WARRANTIES OR CONDITIONS OF ANY KIND, either express or implied.
# See the License for the specific language governing permissions and
# limitations under the License.

import os
from unittest import mock

import pytest

from data_validation import (
    cli_tools,
    data_validation,
    consts,
    find_tables,
)
from tests.system.data_sources.deploy_cloudsql.cloudsql_resource_manager import (
    CloudSQLResourceManager,
)
from tests.system.data_sources.common_functions import (
    binary_key_assertions,
    find_tables_assertions,
    id_type_test_assertions,
    null_not_null_assertions,
    row_validation_many_columns_test,
    run_test_from_cli_args,
<<<<<<< HEAD
    partition_table_test,
    partition_query_test,
=======
    generate_partitions_test,
    schema_validation_test,
>>>>>>> c1de5f3c
)
from tests.system.data_sources.test_bigquery import BQ_CONN

# Local testing requires the Cloud SQL Proxy.
# https://cloud.google.com/sql/docs/postgres/connect-admin-proxy

# Cloud SQL proxy listens to localhost
POSTGRES_HOST = os.getenv("POSTGRES_HOST", "localhost")
POSTGRES_PORT = int(os.getenv("POSTGRES_PORT", "5432"))
POSTGRES_PASSWORD = os.getenv("POSTGRES_PASSWORD")
POSTGRES_DATABASE = os.getenv("POSTGRES_DATABASE", "guestbook")
PROJECT_ID = os.getenv("PROJECT_ID")

CONN = {
    "source_type": "Postgres",
    "host": POSTGRES_HOST,
    "user": "postgres",
    "password": POSTGRES_PASSWORD,
    "port": POSTGRES_PORT,
    "database": POSTGRES_DATABASE,
}

PG2PG_COLUMNS = [
    "id",
    "col_int2",
    "col_int4",
    "col_int8",
    "col_dec",
    "col_dec_10_2",
    "col_float32",
    "col_float64",
    "col_varchar_30",
    "col_char_2",
    "col_text",
    "col_date",
    "col_ts",
    "col_tstz",
    "col_time",
    "col_timetz",
    "col_binary",
    "col_bool",
    "col_uuid",
    "col_oid",
]


@pytest.fixture
def cloud_sql(request):
    if not request.config.getoption("--no-cloud-sql"):
        postgres_instance = CloudSQLResourceManager(
            PROJECT_ID,
            "POSTGRES_12",
            "data-validator-postgres12",
            POSTGRES_PASSWORD,
            database_id="guestbook",
            assign_public_ip=True,
            authorized_networks=None,
            cpu=1,
            memory="4GB",
            enable_bin_logs=False,
            already_exists=True,
        )

        # If instance already exists, returns host IP and does not add new data
        postgres_instance.setup()
        postgres_instance.add_data(
            "gs://pso-kokoro-resources/test/postgres/system_integration/postgres_data.sql"
        )
        postgres_instance.add_data(
            "gs://pso-kokoro-resources/test/postgres/system_integration/postgres_data_row.sql"
        )


def test_postgres_count(cloud_sql):
    """Test count validation on Postgres instance"""
    config_count_valid = {
        consts.CONFIG_SOURCE_CONN: CONN,
        consts.CONFIG_TARGET_CONN: CONN,
        # Validation Type
        consts.CONFIG_TYPE: "Column",
        # Configuration Required Depending on Validator Type
        consts.CONFIG_SCHEMA_NAME: "public",
        consts.CONFIG_TABLE_NAME: "entries",
        consts.CONFIG_AGGREGATES: [
            {
                consts.CONFIG_TYPE: "count",
                consts.CONFIG_SOURCE_COLUMN: None,
                consts.CONFIG_TARGET_COLUMN: None,
                consts.CONFIG_FIELD_ALIAS: "count",
            },
            {
                consts.CONFIG_TYPE: "count",
                consts.CONFIG_SOURCE_COLUMN: "guestname",
                consts.CONFIG_TARGET_COLUMN: "guestname",
                consts.CONFIG_FIELD_ALIAS: "count_guestname",
            },
            {
                consts.CONFIG_TYPE: "sum",
                consts.CONFIG_SOURCE_COLUMN: "entryid",
                consts.CONFIG_TARGET_COLUMN: "entryid",
                consts.CONFIG_FIELD_ALIAS: "sum_entryid",
            },
        ],
        consts.CONFIG_FORMAT: "table",
        consts.CONFIG_FILTER_STATUS: None,
    }

    data_validator = data_validation.DataValidation(
        config_count_valid,
        verbose=False,
    )
    df = data_validator.execute()

    assert df["source_agg_value"].equals(df["target_agg_value"])
    assert sorted(list(df["source_agg_value"])) == ["28", "7", "7"]


def test_postgres_row(cloud_sql):
    """Test row validation on Postgres"""
    config_row_valid = {
        consts.CONFIG_SOURCE_CONN: CONN,
        consts.CONFIG_TARGET_CONN: CONN,
        # Validation Type
        consts.CONFIG_TYPE: "Row",
        # Configuration Required Depending on Validator Type
        consts.CONFIG_SCHEMA_NAME: "public",
        consts.CONFIG_TABLE_NAME: "test_data_types_postgres_row",
        consts.CONFIG_COMPARISON_FIELDS: [
            {
                "source_column": "hash__all",
                "target_column": "hash__all",
                "field_alias": "hash__all",
                "cast": None,
            }
        ],
        consts.CONFIG_CALCULATED_FIELDS: [
            {
                "source_calculated_columns": ["serial_col"],
                "target_calculated_columns": ["serial_col"],
                "field_alias": "cast__serial_col",
                "type": "cast",
                "depth": 0,
            },
            {
                "source_calculated_columns": ["int_col"],
                "target_calculated_columns": ["int_col"],
                "field_alias": "cast__int_col",
                "type": "cast",
                "depth": 0,
            },
            {
                "source_calculated_columns": ["text_col"],
                "target_calculated_columns": ["text_col"],
                "field_alias": "cast__text_col",
                "type": "cast",
                "depth": 0,
            },
            {
                "source_calculated_columns": ["char_col"],
                "target_calculated_columns": ["char_col"],
                "field_alias": "cast__char_col",
                "type": "cast",
                "depth": 0,
            },
            {
                "source_calculated_columns": ["varchar_col"],
                "target_calculated_columns": ["varchar_col"],
                "field_alias": "cast__varchar_col",
                "type": "cast",
                "depth": 0,
            },
            {
                "source_calculated_columns": ["float_col"],
                "target_calculated_columns": ["float_col"],
                "field_alias": "cast__float_col",
                "type": "cast",
                "depth": 0,
            },
            {
                "source_calculated_columns": ["numeric_col"],
                "target_calculated_columns": ["numeric_col"],
                "field_alias": "cast__numeric_col",
                "type": "cast",
                "depth": 0,
            },
            {
                "source_calculated_columns": ["timestamp_col"],
                "target_calculated_columns": ["timestamp_col"],
                "field_alias": "cast__timestamp_col",
                "type": "cast",
                "depth": 0,
            },
            {
                "source_calculated_columns": ["date_col"],
                "target_calculated_columns": ["date_col"],
                "field_alias": "cast__date_col",
                "type": "cast",
                "depth": 0,
            },
            {
                "source_calculated_columns": ["cast__serial_col"],
                "target_calculated_columns": ["cast__serial_col"],
                "field_alias": "ifnull__cast__serial_col",
                "type": "ifnull",
                "depth": 1,
            },
            {
                "source_calculated_columns": ["cast__int_col"],
                "target_calculated_columns": ["cast__int_col"],
                "field_alias": "ifnull__cast__int_col",
                "type": "ifnull",
                "depth": 1,
            },
            {
                "source_calculated_columns": ["cast__text_col"],
                "target_calculated_columns": ["cast__text_col"],
                "field_alias": "ifnull__cast__text_col",
                "type": "ifnull",
                "depth": 1,
            },
            {
                "source_calculated_columns": ["cast__char_col"],
                "target_calculated_columns": ["cast__char_col"],
                "field_alias": "ifnull__cast__char_col",
                "type": "ifnull",
                "depth": 1,
            },
            {
                "source_calculated_columns": ["cast__varchar_col"],
                "target_calculated_columns": ["cast__varchar_col"],
                "field_alias": "ifnull__cast__varchar_col",
                "type": "ifnull",
                "depth": 1,
            },
            {
                "source_calculated_columns": ["cast__float_col"],
                "target_calculated_columns": ["cast__float_col"],
                "field_alias": "ifnull__cast__float_col",
                "type": "ifnull",
                "depth": 1,
            },
            {
                "source_calculated_columns": ["cast__numeric_col"],
                "target_calculated_columns": ["cast__numeric_col"],
                "field_alias": "ifnull__cast__numeric_col",
                "type": "ifnull",
                "depth": 1,
            },
            {
                "source_calculated_columns": ["cast__timestamp_col"],
                "target_calculated_columns": ["cast__timestamp_col"],
                "field_alias": "ifnull__cast__timestamp_col",
                "type": "ifnull",
                "depth": 1,
            },
            {
                "source_calculated_columns": ["cast__date_col"],
                "target_calculated_columns": ["cast__date_col"],
                "field_alias": "ifnull__cast__date_col",
                "type": "ifnull",
                "depth": 1,
            },
            {
                "source_calculated_columns": ["ifnull__cast__serial_col"],
                "target_calculated_columns": ["ifnull__cast__serial_col"],
                "field_alias": "rstrip__ifnull__cast__serial_col",
                "type": "rstrip",
                "depth": 2,
            },
            {
                "source_calculated_columns": ["ifnull__cast__int_col"],
                "target_calculated_columns": ["ifnull__cast__int_col"],
                "field_alias": "rstrip__ifnull__cast__int_col",
                "type": "rstrip",
                "depth": 2,
            },
            {
                "source_calculated_columns": ["ifnull__cast__text_col"],
                "target_calculated_columns": ["ifnull__cast__text_col"],
                "field_alias": "rstrip__ifnull__cast__text_col",
                "type": "rstrip",
                "depth": 2,
            },
            {
                "source_calculated_columns": ["ifnull__cast__char_col"],
                "target_calculated_columns": ["ifnull__cast__char_col"],
                "field_alias": "rstrip__ifnull__cast__char_col",
                "type": "rstrip",
                "depth": 2,
            },
            {
                "source_calculated_columns": ["ifnull__cast__varchar_col"],
                "target_calculated_columns": ["ifnull__cast__varchar_col"],
                "field_alias": "rstrip__ifnull__cast__varchar_col",
                "type": "rstrip",
                "depth": 2,
            },
            {
                "source_calculated_columns": ["ifnull__cast__float_col"],
                "target_calculated_columns": ["ifnull__cast__float_col"],
                "field_alias": "rstrip__ifnull__cast__float_col",
                "type": "rstrip",
                "depth": 2,
            },
            {
                "source_calculated_columns": ["ifnull__cast__numeric_col"],
                "target_calculated_columns": ["ifnull__cast__numeric_col"],
                "field_alias": "rstrip__ifnull__cast__numeric_col",
                "type": "rstrip",
                "depth": 2,
            },
            {
                "source_calculated_columns": ["ifnull__cast__timestamp_col"],
                "target_calculated_columns": ["ifnull__cast__timestamp_col"],
                "field_alias": "rstrip__ifnull__cast__timestamp_col",
                "type": "rstrip",
                "depth": 2,
            },
            {
                "source_calculated_columns": ["ifnull__cast__date_col"],
                "target_calculated_columns": ["ifnull__cast__date_col"],
                "field_alias": "rstrip__ifnull__cast__date_col",
                "type": "rstrip",
                "depth": 2,
            },
            {
                "source_calculated_columns": ["rstrip__ifnull__cast__serial_col"],
                "target_calculated_columns": ["rstrip__ifnull__cast__serial_col"],
                "field_alias": "upper__rstrip__ifnull__cast__serial_col",
                "type": "upper",
                "depth": 3,
            },
            {
                "source_calculated_columns": ["rstrip__ifnull__cast__int_col"],
                "target_calculated_columns": ["rstrip__ifnull__cast__int_col"],
                "field_alias": "upper__rstrip__ifnull__cast__int_col",
                "type": "upper",
                "depth": 3,
            },
            {
                "source_calculated_columns": ["rstrip__ifnull__cast__text_col"],
                "target_calculated_columns": ["rstrip__ifnull__cast__text_col"],
                "field_alias": "upper__rstrip__ifnull__cast__text_col",
                "type": "upper",
                "depth": 3,
            },
            {
                "source_calculated_columns": ["rstrip__ifnull__cast__char_col"],
                "target_calculated_columns": ["rstrip__ifnull__cast__char_col"],
                "field_alias": "upper__rstrip__ifnull__cast__char_col",
                "type": "upper",
                "depth": 3,
            },
            {
                "source_calculated_columns": ["rstrip__ifnull__cast__varchar_col"],
                "target_calculated_columns": ["rstrip__ifnull__cast__varchar_col"],
                "field_alias": "upper__rstrip__ifnull__cast__varchar_col",
                "type": "upper",
                "depth": 3,
            },
            {
                "source_calculated_columns": ["rstrip__ifnull__cast__float_col"],
                "target_calculated_columns": ["rstrip__ifnull__cast__float_col"],
                "field_alias": "upper__rstrip__ifnull__cast__float_col",
                "type": "upper",
                "depth": 3,
            },
            {
                "source_calculated_columns": ["rstrip__ifnull__cast__numeric_col"],
                "target_calculated_columns": ["rstrip__ifnull__cast__numeric_col"],
                "field_alias": "upper__rstrip__ifnull__cast__numeric_col",
                "type": "upper",
                "depth": 3,
            },
            {
                "source_calculated_columns": ["rstrip__ifnull__cast__timestamp_col"],
                "target_calculated_columns": ["rstrip__ifnull__cast__timestamp_col"],
                "field_alias": "upper__rstrip__ifnull__cast__timestamp_col",
                "type": "upper",
                "depth": 3,
            },
            {
                "source_calculated_columns": ["rstrip__ifnull__cast__date_col"],
                "target_calculated_columns": ["rstrip__ifnull__cast__date_col"],
                "field_alias": "upper__rstrip__ifnull__cast__date_col",
                "type": "upper",
                "depth": 3,
            },
            {
                "source_calculated_columns": [
                    "upper__rstrip__ifnull__cast__serial_col",
                    "upper__rstrip__ifnull__cast__int_col",
                    "upper__rstrip__ifnull__cast__text_col",
                    "upper__rstrip__ifnull__cast__char_col",
                    "upper__rstrip__ifnull__cast__varchar_col",
                    "upper__rstrip__ifnull__cast__float_col",
                    "upper__rstrip__ifnull__cast__numeric_col",
                    "upper__rstrip__ifnull__cast__timestamp_col",
                    "upper__rstrip__ifnull__cast__date_col",
                ],
                "target_calculated_columns": [
                    "upper__rstrip__ifnull__cast__serial_col",
                    "upper__rstrip__ifnull__cast__int_col",
                    "upper__rstrip__ifnull__cast__text_col",
                    "upper__rstrip__ifnull__cast__char_col",
                    "upper__rstrip__ifnull__cast__varchar_col",
                    "upper__rstrip__ifnull__cast__float_col",
                    "upper__rstrip__ifnull__cast__numeric_col",
                    "upper__rstrip__ifnull__cast__timestamp_col",
                    "upper__rstrip__ifnull__cast__date_col",
                ],
                "field_alias": "concat__all",
                "type": "concat",
                "depth": 4,
            },
            {
                "source_calculated_columns": ["concat__all"],
                "target_calculated_columns": ["concat__all"],
                "field_alias": "hash__all",
                "type": "hash",
                "depth": 5,
            },
        ],
        consts.CONFIG_PRIMARY_KEYS: [
            {
                "source_column": "serial_col",
                "target_column": "serial_col",
                "field_alias": "serial_col",
                "cast": None,
            }
        ],
        consts.CONFIG_FORMAT: "table",
        consts.CONFIG_FILTER_STATUS: None,
        consts.CONFIG_RANDOM_ROW_BATCH_SIZE: "5",
        consts.CONFIG_USE_RANDOM_ROWS: True,
    }

    data_validator = data_validation.DataValidation(
        config_row_valid,
        verbose=False,
    )
    df = data_validator.execute()

    assert df["source_agg_value"][0] == df["target_agg_value"][0]


def mock_get_connection_config(*args):
    if args[1] in ("pg-conn", "mock-conn"):
        return CONN
    elif args[1] == "bq-conn":
        return BQ_CONN


# Expected result from partitioning table into 9 partitions on 3 keys
EXPECTED_PARTITION_FILTER = [
    [
        " quarter_id <> 1111 AND ( course_id < 'ALG001' OR course_id = 'ALG001' AND ( quarter_id < 5678 OR quarter_id = 5678 AND approved < TRUE ) )",
        " quarter_id <> 1111 AND ( course_id > 'ALG001' OR course_id = 'ALG001' AND ( quarter_id > 5678 OR quarter_id = 5678 AND approved >= TRUE ) ) AND ( course_id < 'ALG002' OR course_id = 'ALG002' AND ( quarter_id < 5678 OR quarter_id = 5678 AND approved < TRUE ) )",
        " quarter_id <> 1111 AND ( course_id > 'ALG002' OR course_id = 'ALG002' AND ( quarter_id > 5678 OR quarter_id = 5678 AND approved >= TRUE ) ) AND ( course_id < 'ALG003' OR course_id = 'ALG003' AND ( quarter_id < 5678 OR quarter_id = 5678 AND approved < FALSE ) )",
        " quarter_id <> 1111 AND ( course_id > 'ALG003' OR course_id = 'ALG003' AND ( quarter_id > 5678 OR quarter_id = 5678 AND approved >= FALSE ) ) AND ( course_id < 'ALG004' OR course_id = 'ALG004' AND ( quarter_id < 5678 OR quarter_id = 5678 AND approved < FALSE ) )",
        " quarter_id <> 1111 AND ( course_id > 'ALG004' OR course_id = 'ALG004' AND ( quarter_id > 5678 OR quarter_id = 5678 AND approved >= FALSE ) ) AND ( course_id < 'St. Edward''s' OR course_id = 'St. Edward''s' AND ( quarter_id < 1234 OR quarter_id = 1234 AND approved < TRUE ) )",
        " quarter_id <> 1111 AND ( course_id > 'St. Edward''s' OR course_id = 'St. Edward''s' AND ( quarter_id > 1234 OR quarter_id = 1234 AND approved >= TRUE ) ) AND ( course_id < 'St. John''s' OR course_id = 'St. John''s' AND ( quarter_id < 1234 OR quarter_id = 1234 AND approved < TRUE ) )",
        " quarter_id <> 1111 AND ( course_id > 'St. John''s' OR course_id = 'St. John''s' AND ( quarter_id > 1234 OR quarter_id = 1234 AND approved >= TRUE ) ) AND ( course_id < 'St. Jude''s' OR course_id = 'St. Jude''s' AND ( quarter_id < 1234 OR quarter_id = 1234 AND approved < FALSE ) )",
        " quarter_id <> 1111 AND ( course_id > 'St. Jude''s' OR course_id = 'St. Jude''s' AND ( quarter_id > 1234 OR quarter_id = 1234 AND approved >= FALSE ) ) AND ( course_id < 'St. Paul''s' OR course_id = 'St. Paul''s' AND ( quarter_id < 1234 OR quarter_id = 1234 AND approved < FALSE ) )",
        " quarter_id <> 1111 AND ( course_id > 'St. Paul''s' OR course_id = 'St. Paul''s' AND ( quarter_id > 1234 OR quarter_id = 1234 AND approved >= FALSE ) )",
    ],
    [
        " quarter_id <> 1111 AND ( course_id < 'ALG001' OR course_id = 'ALG001' AND ( quarter_id < 5678 OR quarter_id = 5678 AND approved < TRUE ) )",
        " quarter_id <> 1111 AND ( course_id > 'ALG001' OR course_id = 'ALG001' AND ( quarter_id > 5678 OR quarter_id = 5678 AND approved >= TRUE ) ) AND ( course_id < 'ALG002' OR course_id = 'ALG002' AND ( quarter_id < 5678 OR quarter_id = 5678 AND approved < TRUE ) )",
        " quarter_id <> 1111 AND ( course_id > 'ALG002' OR course_id = 'ALG002' AND ( quarter_id > 5678 OR quarter_id = 5678 AND approved >= TRUE ) ) AND ( course_id < 'ALG003' OR course_id = 'ALG003' AND ( quarter_id < 5678 OR quarter_id = 5678 AND approved < FALSE ) )",
        " quarter_id <> 1111 AND ( course_id > 'ALG003' OR course_id = 'ALG003' AND ( quarter_id > 5678 OR quarter_id = 5678 AND approved >= FALSE ) ) AND ( course_id < 'ALG004' OR course_id = 'ALG004' AND ( quarter_id < 5678 OR quarter_id = 5678 AND approved < FALSE ) )",
        " quarter_id <> 1111 AND ( course_id > 'ALG004' OR course_id = 'ALG004' AND ( quarter_id > 5678 OR quarter_id = 5678 AND approved >= FALSE ) ) AND ( course_id < 'St. Edward''s' OR course_id = 'St. Edward''s' AND ( quarter_id < 1234 OR quarter_id = 1234 AND approved < TRUE ) )",
        " quarter_id <> 1111 AND ( course_id > 'St. Edward''s' OR course_id = 'St. Edward''s' AND ( quarter_id > 1234 OR quarter_id = 1234 AND approved >= TRUE ) ) AND ( course_id < 'St. John''s' OR course_id = 'St. John''s' AND ( quarter_id < 1234 OR quarter_id = 1234 AND approved < TRUE ) )",
        " quarter_id <> 1111 AND ( course_id > 'St. John''s' OR course_id = 'St. John''s' AND ( quarter_id > 1234 OR quarter_id = 1234 AND approved >= TRUE ) ) AND ( course_id < 'St. Jude''s' OR course_id = 'St. Jude''s' AND ( quarter_id < 1234 OR quarter_id = 1234 AND approved < FALSE ) )",
        " quarter_id <> 1111 AND ( course_id > 'St. Jude''s' OR course_id = 'St. Jude''s' AND ( quarter_id > 1234 OR quarter_id = 1234 AND approved >= FALSE ) ) AND ( course_id < 'St. Paul''s' OR course_id = 'St. Paul''s' AND ( quarter_id < 1234 OR quarter_id = 1234 AND approved < FALSE ) )",
        " quarter_id <> 1111 AND ( course_id > 'St. Paul''s' OR course_id = 'St. Paul''s' AND ( quarter_id > 1234 OR quarter_id = 1234 AND approved >= FALSE ) )",
    ],
]


@mock.patch(
    "data_validation.state_manager.StateManager.get_connection_config",
    new=mock_get_connection_config,
)
def test_generate_partitions(cloud_sql, tmp_path):
    """Test generate partitions, first on table, then custom query on Postgres"""
    partition_table_test(
        EXPECTED_PARTITION_FILTER,
        tables="public.test_generate_partitions",
        pk="course_id,quarter_id,approved",
    )
    partition_query_test(
        EXPECTED_PARTITION_FILTER,
        tmp_path,
        tables="public.test_generate_partitions",
        pk="course_id,quarter_id,approved",
    )


def test_schema_validation(cloud_sql):
    """Test schema validation on Postgres instance"""
    config_count_valid = {
        consts.CONFIG_SOURCE_CONN: CONN,
        consts.CONFIG_TARGET_CONN: CONN,
        consts.CONFIG_TYPE: "Schema",
        consts.CONFIG_SCHEMA_NAME: "public",
        consts.CONFIG_TABLE_NAME: "entries",
        consts.CONFIG_FORMAT: "table",
        consts.CONFIG_FILTER_STATUS: None,
    }

    data_validator = data_validation.DataValidation(
        config_count_valid,
        verbose=False,
    )
    df = data_validator.execute()

    for validation in df.to_dict(orient="records"):
        assert validation["validation_status"] == consts.VALIDATION_STATUS_SUCCESS


@mock.patch(
    "data_validation.state_manager.StateManager.get_connection_config",
    new=mock_get_connection_config,
)
def test_schema_validation_pg_types():
    """Test schema validation on most PostgreSQL scalar data types.
    This used to use the dvt_core_types table but that is covered by subsequent BigQuery
    testing therefore this test can cover off an extended list of data types.
    """
    schema_validation_test(tables="pso_data_validator.dvt_pg_types", tc="mock-conn")


@mock.patch(
    "data_validation.state_manager.StateManager.get_connection_config",
    new=mock_get_connection_config,
)
def test_schema_validation_core_types_to_bigquery():
    schema_validation_test(
        tables="pso_data_validator.dvt_core_types",
        tc="bq-conn",
        allow_list=(
            # PostgreSQL integers go to BigQuery INT64.
            "int16:int64,int32:int64,"
            # BigQuery does not have a float32 type.
            "float32:float64"
        ),
    )


@mock.patch(
    "data_validation.state_manager.StateManager.get_connection_config",
    new=mock_get_connection_config,
)
def test_schema_validation_not_null_vs_nullable():
    """Compares a source table with a BigQuery target and ensure we match/fail on nnot null/nullable correctly."""
    parser = cli_tools.configure_arg_parser()
    args = parser.parse_args(
        [
            "validate",
            "schema",
            "-sc=pg-conn",
            "-tc=bq-conn",
            "-tbls=pso_data_validator.dvt_null_not_null=pso_data_validator.dvt_null_not_null",
        ]
    )
    df = run_test_from_cli_args(args)
    null_not_null_assertions(df)


@mock.patch(
    "data_validation.state_manager.StateManager.get_connection_config",
    new=mock_get_connection_config,
)
def test_schema_validation_bool():
    """PostgreSQL to PostgreSQL dvt_bool schema validation"""
    schema_validation_test(tables="pso_data_validator.dvt_bool", tc="mock-conn")


@mock.patch(
    "data_validation.state_manager.StateManager.get_connection_config",
    new=mock_get_connection_config,
)
def test_column_validation_pg_types():
    """Test column validation on most PostgreSQL scalar data types.
    Actual values are not well tested because this is PostgreSQL to PostgreSQL, this is shaking
    out the code path for all types. PostgreSQL to BigQuery and Oracle to PostgreSQL tests
    will cover testing of returned data values.
    This used to use the dvt_core_types table but that is covered by subsequent BigQuery
    testing therefore this test can cover off an extended list of data types.
    """
    parser = cli_tools.configure_arg_parser()
    count_cols = ",".join(PG2PG_COLUMNS)
    sum_cols = ",".join([_ for _ in PG2PG_COLUMNS if _ not in ("col_oid")])
    args = parser.parse_args(
        [
            "validate",
            "column",
            "-sc=mock-conn",
            "-tc=mock-conn",
            "-tbls=pso_data_validator.dvt_pg_types",
            "--filters=id>0 AND col_int8>0",
            "--filter-status=fail",
            "--grouped-columns=col_varchar_30",
            f"--sum={count_cols}",
            f"--sum={sum_cols}",
            f"--min={count_cols}",
            f"--max={count_cols}",
        ]
    )
    df = run_test_from_cli_args(args)
    # With filter on failures the data frame should be empty
    assert len(df) == 0


@mock.patch(
    "data_validation.state_manager.StateManager.get_connection_config",
    new=mock_get_connection_config,
)
def test_column_validation_core_types_to_bigquery():
    parser = cli_tools.configure_arg_parser()
    # We've excluded col_float32 because BigQuery does not have an exact same type and float32/64 are lossy and cannot be compared.
    # TODO Change --sum and --max options to include col_char_2 when issue-842 is complete.
    args = parser.parse_args(
        [
            "validate",
            "column",
            "-sc=pg-conn",
            "-tc=bq-conn",
            "-tbls=pso_data_validator.dvt_core_types",
            "--filter-status=fail",
            "--sum=col_int8,col_int16,col_int32,col_int64,col_dec_20,col_dec_38,col_dec_10_2,col_float64,col_varchar_30,col_string,col_date,col_datetime,col_tstz",
            "--min=col_int8,col_int16,col_int32,col_int64,col_dec_20,col_dec_38,col_dec_10_2,col_float64,col_varchar_30,col_string,col_date,col_datetime,col_tstz",
            "--max=col_int8,col_int16,col_int32,col_int64,col_dec_20,col_dec_38,col_dec_10_2,col_float64,col_varchar_30,col_string,col_date,col_datetime,col_tstz",
        ]
    )
    df = run_test_from_cli_args(args)
    # With filter on failures the data frame should be empty
    assert len(df) == 0


@mock.patch(
    "data_validation.state_manager.StateManager.get_connection_config",
    new=mock_get_connection_config,
)
def test_row_validation_pg_types():
    """Test row hash validation on most PostgreSQL scalar data types.
    Actual values are not well tested because this is PostgreSQL to PostgreSQL, this is shaking
    out the code path for all types. PostgreSQL to BigQuery and Oracle to PostgreSQL tests
    will cover testing of returned data values.
    This used to use the dvt_core_types table but that is covered by subsequent BigQuery
    testing therefore this test can cover off an extended list of data types.
    """
    parser = cli_tools.configure_arg_parser()
    args = parser.parse_args(
        [
            "validate",
            "row",
            "-sc=mock-conn",
            "-tc=mock-conn",
            "-tbls=pso_data_validator.dvt_pg_types",
            "--filters=id>0 AND col_int8>0",
            "--primary-keys=id",
            "--filter-status=fail",
            "--hash=*",
        ]
    )
    df = run_test_from_cli_args(args)
    # With filter on failures the data frame should be empty
    assert len(df) == 0


@mock.patch(
    "data_validation.state_manager.StateManager.get_connection_config",
    new=mock_get_connection_config,
)
def test_row_validation_large_decimals_to_bigquery():
    """PostgreSQL to BigQuery dvt_large_decimals row validation.
    See https://github.com/GoogleCloudPlatform/professional-services-data-validator/issues/956
    This is testing large decimals for the primary key join column plus the hash columns.
    """
    parser = cli_tools.configure_arg_parser()
    args = parser.parse_args(
        [
            "validate",
            "row",
            "-sc=pg-conn",
            "-tc=bq-conn",
            "-tbls=pso_data_validator.dvt_large_decimals",
            "--primary-keys=id",
            "--filter-status=fail",
            "--hash=id,col_data,col_dec_18,col_dec_38,col_dec_38_9,col_dec_38_30",
        ]
    )
    df = run_test_from_cli_args(args)
    # With filter on failures the data frame should be empty
    assert len(df) == 0


@mock.patch(
    "data_validation.state_manager.StateManager.get_connection_config",
    new=mock_get_connection_config,
)
def test_row_validation_binary_pk_to_bigquery():
    """PostgreSQL to BigQuery dvt_binary row validation.
    This is testing binary primary key join columns.
    Includes random row filter test.
    """
    parser = cli_tools.configure_arg_parser()
    args = parser.parse_args(
        [
            "validate",
            "row",
            "-sc=pg-conn",
            "-tc=bq-conn",
            "-tbls=pso_data_validator.dvt_binary",
            "--primary-keys=binary_id",
            "--hash=int_id,other_data",
            "--use-random-row",
            "--random-row-batch-size=5",
        ]
    )
    df = run_test_from_cli_args(args)
    binary_key_assertions(df)


@mock.patch(
    "data_validation.state_manager.StateManager.get_connection_config",
    new=mock_get_connection_config,
)
def test_row_validation_char_pk_to_bigquery():
    """PostgreSQL to BigQuery dvt_char_id row validation.
    This is testing CHAR primary key join columns.
    Includes random row filter test.
    """
    parser = cli_tools.configure_arg_parser()
    args = parser.parse_args(
        [
            "validate",
            "row",
            "-sc=pg-conn",
            "-tc=bq-conn",
            "-tbls=pso_data_validator.dvt_char_id",
            "--primary-keys=id",
            "--hash=id,other_data",
            "--use-random-row",
            "--random-row-batch-size=5",
        ]
    )
    df = run_test_from_cli_args(args)
    id_type_test_assertions(df)


@mock.patch(
    "data_validation.state_manager.StateManager.get_connection_config",
    new=mock_get_connection_config,
)
def test_row_validation_pangrams_to_bigquery():
    """PostgreSQL to BigQuery dvt_pangrams row validation.
    This is testing comparisons across a wider set of characters than standard test data.
    """
    parser = cli_tools.configure_arg_parser()
    args = parser.parse_args(
        [
            "validate",
            "row",
            "-sc=pg-conn",
            "-tc=bq-conn",
            "-tbls=pso_data_validator.dvt_pangrams",
            "--primary-keys=id",
            "--hash=*",
        ]
    )
    df = run_test_from_cli_args(args)
    id_type_test_assertions(df)


@mock.patch(
    "data_validation.state_manager.StateManager.get_connection_config",
    new=mock_get_connection_config,
)
def test_custom_query_validation_core_types():
    """PostgreSQL to PostgreSQL dvt_core_types custom-query validation"""
    parser = cli_tools.configure_arg_parser()
    args = parser.parse_args(
        [
            "validate",
            "custom-query",
            "column",
            "-sc=mock-conn",
            "-tc=mock-conn",
            "--source-query=select * from pso_data_validator.dvt_core_types",
            "--target-query=select * from pso_data_validator.dvt_core_types",
            "--filter-status=fail",
            "--count=*",
        ]
    )
    df = run_test_from_cli_args(args)
    # With filter on failures the data frame should be empty
    assert len(df) == 0


@mock.patch(
    "data_validation.state_manager.StateManager.get_connection_config",
    new=mock_get_connection_config,
)
def test_find_tables():
    """PostgreSQL to BigQuery test of find-tables command."""
    parser = cli_tools.configure_arg_parser()
    args = parser.parse_args(
        [
            "find-tables",
            "-sc=mock-conn",
            "-tc=bq-conn",
            "--allowed-schemas=pso_data_validator",
        ]
    )
    output = find_tables.find_tables_using_string_matching(args)
    find_tables_assertions(output)


@mock.patch(
    "data_validation.state_manager.StateManager.get_connection_config",
    new=mock_get_connection_config,
)
def test_row_validation_many_columns():
    """PostgreSQL dvt_many_cols row validation.
    This is testing many columns logic for --hash, there's a Teradata test for --concat.
    """
    row_validation_many_columns_test(expected_config_managers=5)


@mock.patch(
    "data_validation.state_manager.StateManager.get_connection_config",
    new=mock_get_connection_config,
)
def test_custom_query_row_validation_many_columns():
    """PostgreSQL dvt_many_cols custom-query row validation.
    This is testing many columns logic for --hash, there's a Teradata test for --concat.
    """
    row_validation_many_columns_test(
        validation_type="custom-query", expected_config_managers=5
    )


@mock.patch(
    "data_validation.state_manager.StateManager.get_connection_config",
    new=mock_get_connection_config,
)
def test_schema_validation_identifiers():
    """Test schema validation on a table with special characters in table and column names."""
    schema_validation_test(
        tables="pso_data_validator.dvt-identifier$_#",
        tc="mock-conn",
    )


@mock.patch(
    "data_validation.state_manager.StateManager.get_connection_config",
    new=mock_get_connection_config,
)
def test_column_validation_identifiers():
    """Test column validation on a table with special characters in table and column names."""
    # TODO need to use new common function once available.
    parser = cli_tools.configure_arg_parser()
    args = parser.parse_args(
        [
            "validate",
            "column",
            "-sc=mock-conn",
            "-tc=mock-conn",
            "-tbls=pso_data_validator.dvt-identifier$_#",
            '--filters="col#hash" IS NOT NULL',
            "--filter-status=fail",
            "--count=*",
        ]
    )
    df = run_test_from_cli_args(args)
    # With filter on failures the data frame should be empty
    assert len(df) == 0


@mock.patch(
    "data_validation.state_manager.StateManager.get_connection_config",
    new=mock_get_connection_config,
)
def test_row_validation_identifiers():
    """Test row validation on a table with special characters in table and column names."""
    parser = cli_tools.configure_arg_parser()
    args = parser.parse_args(
        [
            "validate",
            "row",
            "-sc=mock-conn",
            "-tc=mock-conn",
            "-tbls=pso_data_validator.dvt-identifier$_#",
            "--primary-keys=id",
            "--filter-status=fail",
            "--hash=*",
        ]
    )
    df = run_test_from_cli_args(args)
    # With filter on failures the data frame should be empty
    assert len(df) == 0<|MERGE_RESOLUTION|>--- conflicted
+++ resolved
@@ -33,13 +33,9 @@
     null_not_null_assertions,
     row_validation_many_columns_test,
     run_test_from_cli_args,
-<<<<<<< HEAD
     partition_table_test,
     partition_query_test,
-=======
-    generate_partitions_test,
     schema_validation_test,
->>>>>>> c1de5f3c
 )
 from tests.system.data_sources.test_bigquery import BQ_CONN
 
