--- conflicted
+++ resolved
@@ -14,11 +14,6 @@
 
 import os
 
-<<<<<<< HEAD
-=======
-from data_validation.query_builder import random_row_builder
-from data_validation import cli_tools, consts, data_validation, state_manager, clients
->>>>>>> 20510395
 from data_validation import __main__ as main
 from data_validation import cli_tools, consts, data_validation, state_manager
 
