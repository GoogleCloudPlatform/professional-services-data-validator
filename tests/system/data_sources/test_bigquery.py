# Copyright 2020 Google LLC
#
# Licensed under the Apache License, Version 2.0 (the "License");
# you may not use this file except in compliance with the License.
# You may obtain a copy of the License at
#
#      http://www.apache.org/licenses/LICENSE-2.0
#
# Unless required by applicable law or agreed to in writing, software
# distributed under the License is distributed on an "AS IS" BASIS,
# WITHOUT WARRANTIES OR CONDITIONS OF ANY KIND, either express or implied.
# See the License for the specific language governing permissions and
# limitations under the License.

import os

from data_validation import cli_tools, consts, data_validation
from data_validation import __main__ as main


BQ_CONN = {"source_type": "BigQuery", "project_id": os.environ["PROJECT_ID"]}
CONFIG_COUNT_VALID = {
    # BigQuery Specific Connection Name
    consts.CONFIG_SOURCE_CONN: BQ_CONN,
    consts.CONFIG_TARGET_CONN: BQ_CONN,
    # Validation Type
    consts.CONFIG_TYPE: "Column",
    # Configuration Required Depending on Validator Type
    consts.CONFIG_SCHEMA_NAME: "bigquery-public-data.new_york_citibike",
    consts.CONFIG_TABLE_NAME: "citibike_trips",
    consts.CONFIG_GROUPED_COLUMNS: [],
    consts.CONFIG_AGGREGATES: [
        {
            consts.CONFIG_TYPE: "count",
            consts.CONFIG_SOURCE_COLUMN: None,
            consts.CONFIG_TARGET_COLUMN: None,
            consts.CONFIG_FIELD_ALIAS: "count",
        },
        {
            consts.CONFIG_TYPE: "count",
            consts.CONFIG_SOURCE_COLUMN: "tripduration",
            consts.CONFIG_TARGET_COLUMN: "tripduration",
            consts.CONFIG_FIELD_ALIAS: "count_tripduration",
        },
        {
            consts.CONFIG_TYPE: "max",
            consts.CONFIG_SOURCE_COLUMN: "birth_year",
            consts.CONFIG_TARGET_COLUMN: "birth_year",
            consts.CONFIG_FIELD_ALIAS: "max_birth_year",
        },
    ],
}

CONFIG_GROUPED_COUNT_VALID = {
    # BigQuery Specific Connection Config
    consts.CONFIG_SOURCE_CONN: BQ_CONN,
    consts.CONFIG_TARGET_CONN: BQ_CONN,
    # Validation Type
    consts.CONFIG_TYPE: "GroupedColumn",
    # Configuration Required Depending on Validator Type
    consts.CONFIG_SCHEMA_NAME: "bigquery-public-data.new_york_citibike",
    consts.CONFIG_TABLE_NAME: "citibike_trips",
    consts.CONFIG_AGGREGATES: [
        {
            consts.CONFIG_TYPE: "count",
            consts.CONFIG_SOURCE_COLUMN: None,
            consts.CONFIG_TARGET_COLUMN: None,
            consts.CONFIG_FIELD_ALIAS: "count",
        },
        {
            consts.CONFIG_TYPE: "sum",
            consts.CONFIG_SOURCE_COLUMN: "tripduration",
            consts.CONFIG_TARGET_COLUMN: "tripduration",
            consts.CONFIG_FIELD_ALIAS: "sum_tripduration",
        },
    ],
    consts.CONFIG_GROUPED_COLUMNS: [
        {
            consts.CONFIG_FIELD_ALIAS: "starttime",
            consts.CONFIG_SOURCE_COLUMN: "starttime",
            consts.CONFIG_TARGET_COLUMN: "starttime",
            consts.CONFIG_CAST: "date",
        },
    ],
}

BQ_CONN_NAME = "bq-integration-test"
CLI_CONFIG_FILE = "example_test.yaml"

BQ_CONN_ARGS = [
    "connections",
    "add",
    "--connection-name",
    BQ_CONN_NAME,
    "BigQuery",
    "--project-id",
    os.environ["PROJECT_ID"],
]
CLI_STORE_COLUMN_ARGS = [
    "run",
    "--type",
    "Column",
    "--source-conn",
    BQ_CONN_NAME,
    "--target-conn",
    BQ_CONN_NAME,
    "--tables-list",
    '[{"schema_name":"bigquery-public-data.new_york_citibike","table_name":"citibike_trips"}]',
    "--sum",
    '["tripduration","start_station_name"]',
    "--count",
    '["tripduration","start_station_name"]',
    "--config-file",
    CLI_CONFIG_FILE,
]
CLI_RUN_CONFIG_ARGS = ["run-config", "--config-file", CLI_CONFIG_FILE]

CLI_FIND_TABLES_ARGS = {
    "command": "find-tables",
    "source_conn": json.dumps(BQ_CONN),
    "target_conn": json.dumps(BQ_CONN),
}


def test_count_validator():
    validator = data_validation.DataValidation(CONFIG_COUNT_VALID, verbose=True)
    df = validator.execute()

    count_value = df[df["validation_name"] == "count"]["source_agg_value"].values[0]
    count_tripduration_value = df[df["validation_name"] == "count_tripduration"][
        "source_agg_value"
    ].values[0]
    max_birth_year_value = df[df["validation_name"] == "max_birth_year"][
        "source_agg_value"
    ].values[0]

    assert float(count_value) > 0
    assert float(count_tripduration_value) > 0
    assert float(max_birth_year_value) > 0
    assert (
        df["source_agg_value"].astype(float).sum()
        == df["target_agg_value"].astype(float).sum()
    )


def test_grouped_count_validator():
    validator = data_validation.DataValidation(CONFIG_GROUPED_COUNT_VALID, verbose=True)
    df = validator.execute()
    rows = list(df[df["validation_name"] == "count"].iterrows())

    # Check that all partitions are unique.
    partitions = frozenset(df["group_by_columns"])
    assert len(rows) == len(partitions)
    assert len(rows) > 1
    assert df["source_agg_value"].sum() == df["target_agg_value"].sum()

    for _, row in rows:
        assert float(row["source_agg_value"]) > 0
        assert row["source_agg_value"] == row["target_agg_value"]


def test_cli_store_yaml_then_run():
    # Store BQ Connection
    _store_bq_conn()

    # Build validation and store to file
    parser = cli_tools.configure_arg_parser()
    mock_args = parser.parse_args(CLI_STORE_COLUMN_ARGS)
    main.run(mock_args)

    yaml_file_path = CLI_CONFIG_FILE
    with open(yaml_file_path, "r") as yaml_file:
        # The number of lines is not significant, except that it represents
        # the exact file expected to be created.  Any change to this value
        # is likely to be a breaking change and must be assessed.
        assert len(yaml_file.readlines()) == 26

    # Run generated config
    run_config_args = parser.parse_args(CLI_RUN_CONFIG_ARGS)
    config_managers = main.build_config_managers_from_yaml(run_config_args)
    main.run_validations(run_config_args, config_managers)

    os.remove(yaml_file_path)
    _remove_bq_conn()


def _store_bq_conn():
    parser = cli_tools.configure_arg_parser()
    mock_args = parser.parse_args(BQ_CONN_ARGS)
    main.run_connections(mock_args)


<<<<<<< HEAD
    os.remove(yaml_file_path)


@mock.patch(
    "argparse.ArgumentParser.parse_args",
    return_value=argparse.Namespace(**CLI_FIND_TABLES_ARGS),
)
def test_cli_find_tables(mock_args):
    tables_json = main.main()
    assert isinstance(tables_json, str)
=======
def _remove_bq_conn():
    file_path = cli_tools._get_connection_file(BQ_CONN_NAME)
    os.remove(file_path)
>>>>>>> a7941558
<|MERGE_RESOLUTION|>--- conflicted
+++ resolved
@@ -117,8 +117,8 @@
 
 CLI_FIND_TABLES_ARGS = {
     "command": "find-tables",
-    "source_conn": json.dumps(BQ_CONN),
-    "target_conn": json.dumps(BQ_CONN),
+    "source_conn": BQ_CONN_NAME,
+    "target_conn": BQ_CONN_NAME,
 }
 
 
@@ -184,25 +184,25 @@
     _remove_bq_conn()
 
 
-def _store_bq_conn():
-    parser = cli_tools.configure_arg_parser()
-    mock_args = parser.parse_args(BQ_CONN_ARGS)
-    main.run_connections(mock_args)
-
-
-<<<<<<< HEAD
-    os.remove(yaml_file_path)
-
-
 @mock.patch(
     "argparse.ArgumentParser.parse_args",
     return_value=argparse.Namespace(**CLI_FIND_TABLES_ARGS),
 )
 def test_cli_find_tables(mock_args):
+    _store_bq_conn()
+
     tables_json = main.main()
     assert isinstance(tables_json, str)
-=======
+
+    _remove_bq_conn()
+
+
+def _store_bq_conn():
+    parser = cli_tools.configure_arg_parser()
+    mock_args = parser.parse_args(BQ_CONN_ARGS)
+    main.run_connections(mock_args)
+
+
 def _remove_bq_conn():
     file_path = cli_tools._get_connection_file(BQ_CONN_NAME)
-    os.remove(file_path)
->>>>>>> a7941558
+    os.remove(file_path)