--- conflicted
+++ resolved
@@ -117,13 +117,8 @@
     "data_validation.state_manager.StateManager.get_connection_config",
     new=mock_get_connection_config,
 )
-<<<<<<< HEAD
 def test_generate_partitions(tmp_path: pathlib.Path):
-    """Test generate partitions first table, then query on mysql"""
-=======
-def test_generate_partitions(tmp_path):
     """Test generate partitions on MySQL, first on table, then on custom query"""
->>>>>>> 47f7a7aa
     partition_table_test(EXPECTED_PARTITION_FILTER)
     partition_query_test(EXPECTED_PARTITION_FILTER, tmp_path)
 
