# Copyright 2020 Google LLC
#
# Licensed under the Apache License, Version 2.0 (the "License");
# you may not use this file except in compliance with the License.
# You may obtain a copy of the License at
#
#      http://www.apache.org/licenses/LICENSE-2.0
#
# Unless required by applicable law or agreed to in writing, software
# distributed under the License is distributed on an "AS IS" BASIS,
# WITHOUT WARRANTIES OR CONDITIONS OF ANY KIND, either express or implied.
# See the License for the specific language governing permissions and
# limitations under the License.

import os
from unittest import mock

import pytest
import pathlib

from data_validation import cli_tools, data_validation, consts
from tests.system.data_sources.common_functions import (
    binary_key_assertions,
    id_type_test_assertions,
    null_not_null_assertions,
    row_validation_many_columns_test,
    row_validation_test,
    run_test_from_cli_args,
    schema_validation_test,
)
from tests.system.data_sources.test_bigquery import BQ_CONN
from tests.system.data_sources.common_functions import (
    partition_table_test,
    partition_query_test,
)

HIVE_HOST = os.getenv("HIVE_HOST", "localhost")
HIVE_DATABASE = os.getenv("HIVE_DATABASE", "default")


CONN = {
    "source_type": "Impala",
    "host": HIVE_HOST,
    "port": 10000,
    "database": HIVE_DATABASE,
}


HIVE_CONFIG = {
    # Specific Connection Config
    consts.CONFIG_SOURCE_CONN: CONN,
    consts.CONFIG_TARGET_CONN: CONN,
    # Validation Type
    consts.CONFIG_TYPE: "Column",
    # Configuration Required Depending on Validator Type
    consts.CONFIG_SCHEMA_NAME: "default",
    consts.CONFIG_TABLE_NAME: "hive_data",
    consts.CONFIG_AGGREGATES: [
        {
            consts.CONFIG_TYPE: "count",
            consts.CONFIG_SOURCE_COLUMN: "title",
            consts.CONFIG_TARGET_COLUMN: "title",
            consts.CONFIG_FIELD_ALIAS: "count",
        },
    ],
    consts.CONFIG_FORMAT: "table",
    consts.CONFIG_FILTER_STATUS: None,
}


def test_count_validator():
    validator = data_validation.DataValidation(HIVE_CONFIG, verbose=True)
    df = validator.execute()
    assert int(df["source_agg_value"][0]) > 0
    assert df["source_agg_value"][0] == df["target_agg_value"][0]


def mock_get_connection_config(*args):
    if args[1] in ("hive-conn", "mock-conn"):
        return CONN
    elif args[1] == "bq-conn":
        return BQ_CONN


@mock.patch(
    "data_validation.state_manager.StateManager.get_connection_config",
    new=mock_get_connection_config,
)
def test_schema_validation_core_types():
    """
    Disabled this test in favour of test_schema_validation_core_types_to_bigquery().
    The Hive integration tests are too slow and timing out but I believe
    test_column_validation_core_types_to_bigquery() will cover off most of what this test does.
    """
    pytest.skip(
        "Skipping test_schema_validation_core_types in favour of test_schema_validation_core_types_to_bigquery (due to elapsed time)."
    )
    schema_validation_test(
        tables="pso_data_validator.dvt_core_types",
        tc="mock-conn",
    )


# Expected result from partitioning table on 3 keys
EXPECTED_PARTITION_FILTER = [
    [
        " ( quarter_id <> 1111 ) AND ( ( `course_id` < 'ALG001' ) OR ( ( `course_id` = 'ALG001' ) AND ( ( `quarter_id` < 2 ) OR ( ( `quarter_id` = 2 ) AND ( `student_id` < 1234 ) ) ) ) )",
        " ( quarter_id <> 1111 ) AND ( ( `course_id` > 'ALG001' ) OR ( ( `course_id` = 'ALG001' ) AND ( ( `quarter_id` > 2 ) OR ( ( `quarter_id` = 2 ) AND ( `student_id` >= 1234 ) ) ) ) ) AND ( ( `course_id` < 'ALG001' ) OR ( ( `course_id` = 'ALG001' ) AND ( ( `quarter_id` < 3 ) OR ( ( `quarter_id` = 3 ) AND ( `student_id` < 1234 ) ) ) ) )",
        " ( quarter_id <> 1111 ) AND ( ( `course_id` > 'ALG001' ) OR ( ( `course_id` = 'ALG001' ) AND ( ( `quarter_id` > 3 ) OR ( ( `quarter_id` = 3 ) AND ( `student_id` >= 1234 ) ) ) ) ) AND ( ( `course_id` < 'GEO001' ) OR ( ( `course_id` = 'GEO001' ) AND ( ( `quarter_id` < 1 ) OR ( ( `quarter_id` = 1 ) AND ( `student_id` < 1234 ) ) ) ) )",
        " ( quarter_id <> 1111 ) AND ( ( `course_id` > 'GEO001' ) OR ( ( `course_id` = 'GEO001' ) AND ( ( `quarter_id` > 1 ) OR ( ( `quarter_id` = 1 ) AND ( `student_id` >= 1234 ) ) ) ) ) AND ( ( `course_id` < 'GEO001' ) OR ( ( `course_id` = 'GEO001' ) AND ( ( `quarter_id` < 2 ) OR ( ( `quarter_id` = 2 ) AND ( `student_id` < 1234 ) ) ) ) )",
        " ( quarter_id <> 1111 ) AND ( ( `course_id` > 'GEO001' ) OR ( ( `course_id` = 'GEO001' ) AND ( ( `quarter_id` > 2 ) OR ( ( `quarter_id` = 2 ) AND ( `student_id` >= 1234 ) ) ) ) ) AND ( ( `course_id` < 'GEO001' ) OR ( ( `course_id` = 'GEO001' ) AND ( ( `quarter_id` < 3 ) OR ( ( `quarter_id` = 3 ) AND ( `student_id` < 1234 ) ) ) ) )",
        " ( quarter_id <> 1111 ) AND ( ( `course_id` > 'GEO001' ) OR ( ( `course_id` = 'GEO001' ) AND ( ( `quarter_id` > 3 ) OR ( ( `quarter_id` = 3 ) AND ( `student_id` >= 1234 ) ) ) ) ) AND ( ( `course_id` < 'TRI001' ) OR ( ( `course_id` = 'TRI001' ) AND ( ( `quarter_id` < 1 ) OR ( ( `quarter_id` = 1 ) AND ( `student_id` < 1234 ) ) ) ) )",
        " ( quarter_id <> 1111 ) AND ( ( `course_id` > 'TRI001' ) OR ( ( `course_id` = 'TRI001' ) AND ( ( `quarter_id` > 1 ) OR ( ( `quarter_id` = 1 ) AND ( `student_id` >= 1234 ) ) ) ) ) AND ( ( `course_id` < 'TRI001' ) OR ( ( `course_id` = 'TRI001' ) AND ( ( `quarter_id` < 2 ) OR ( ( `quarter_id` = 2 ) AND ( `student_id` < 1234 ) ) ) ) )",
        " ( quarter_id <> 1111 ) AND ( ( `course_id` > 'TRI001' ) OR ( ( `course_id` = 'TRI001' ) AND ( ( `quarter_id` > 2 ) OR ( ( `quarter_id` = 2 ) AND ( `student_id` >= 1234 ) ) ) ) ) AND ( ( `course_id` < 'TRI001' ) OR ( ( `course_id` = 'TRI001' ) AND ( ( `quarter_id` < 3 ) OR ( ( `quarter_id` = 3 ) AND ( `student_id` < 1234 ) ) ) ) )",
        " ( quarter_id <> 1111 ) AND ( ( `course_id` > 'TRI001' ) OR ( ( `course_id` = 'TRI001' ) AND ( ( `quarter_id` > 3 ) OR ( ( `quarter_id` = 3 ) AND ( `student_id` >= 1234 ) ) ) ) )",
    ],
    [
        " ( quarter_id <> 1111 ) AND ( ( `course_id` < 'ALG001' ) OR ( ( `course_id` = 'ALG001' ) AND ( ( `quarter_id` < 2 ) OR ( ( `quarter_id` = 2 ) AND ( `student_id` < 1234 ) ) ) ) )",
        " ( quarter_id <> 1111 ) AND ( ( `course_id` > 'ALG001' ) OR ( ( `course_id` = 'ALG001' ) AND ( ( `quarter_id` > 2 ) OR ( ( `quarter_id` = 2 ) AND ( `student_id` >= 1234 ) ) ) ) ) AND ( ( `course_id` < 'ALG001' ) OR ( ( `course_id` = 'ALG001' ) AND ( ( `quarter_id` < 3 ) OR ( ( `quarter_id` = 3 ) AND ( `student_id` < 1234 ) ) ) ) )",
        " ( quarter_id <> 1111 ) AND ( ( `course_id` > 'ALG001' ) OR ( ( `course_id` = 'ALG001' ) AND ( ( `quarter_id` > 3 ) OR ( ( `quarter_id` = 3 ) AND ( `student_id` >= 1234 ) ) ) ) ) AND ( ( `course_id` < 'GEO001' ) OR ( ( `course_id` = 'GEO001' ) AND ( ( `quarter_id` < 1 ) OR ( ( `quarter_id` = 1 ) AND ( `student_id` < 1234 ) ) ) ) )",
        " ( quarter_id <> 1111 ) AND ( ( `course_id` > 'GEO001' ) OR ( ( `course_id` = 'GEO001' ) AND ( ( `quarter_id` > 1 ) OR ( ( `quarter_id` = 1 ) AND ( `student_id` >= 1234 ) ) ) ) ) AND ( ( `course_id` < 'GEO001' ) OR ( ( `course_id` = 'GEO001' ) AND ( ( `quarter_id` < 2 ) OR ( ( `quarter_id` = 2 ) AND ( `student_id` < 1234 ) ) ) ) )",
        " ( quarter_id <> 1111 ) AND ( ( `course_id` > 'GEO001' ) OR ( ( `course_id` = 'GEO001' ) AND ( ( `quarter_id` > 2 ) OR ( ( `quarter_id` = 2 ) AND ( `student_id` >= 1234 ) ) ) ) ) AND ( ( `course_id` < 'GEO001' ) OR ( ( `course_id` = 'GEO001' ) AND ( ( `quarter_id` < 3 ) OR ( ( `quarter_id` = 3 ) AND ( `student_id` < 1234 ) ) ) ) )",
        " ( quarter_id <> 1111 ) AND ( ( `course_id` > 'GEO001' ) OR ( ( `course_id` = 'GEO001' ) AND ( ( `quarter_id` > 3 ) OR ( ( `quarter_id` = 3 ) AND ( `student_id` >= 1234 ) ) ) ) ) AND ( ( `course_id` < 'TRI001' ) OR ( ( `course_id` = 'TRI001' ) AND ( ( `quarter_id` < 1 ) OR ( ( `quarter_id` = 1 ) AND ( `student_id` < 1234 ) ) ) ) )",
        " ( quarter_id <> 1111 ) AND ( ( `course_id` > 'TRI001' ) OR ( ( `course_id` = 'TRI001' ) AND ( ( `quarter_id` > 1 ) OR ( ( `quarter_id` = 1 ) AND ( `student_id` >= 1234 ) ) ) ) ) AND ( ( `course_id` < 'TRI001' ) OR ( ( `course_id` = 'TRI001' ) AND ( ( `quarter_id` < 2 ) OR ( ( `quarter_id` = 2 ) AND ( `student_id` < 1234 ) ) ) ) )",
        " ( quarter_id <> 1111 ) AND ( ( `course_id` > 'TRI001' ) OR ( ( `course_id` = 'TRI001' ) AND ( ( `quarter_id` > 2 ) OR ( ( `quarter_id` = 2 ) AND ( `student_id` >= 1234 ) ) ) ) ) AND ( ( `course_id` < 'TRI001' ) OR ( ( `course_id` = 'TRI001' ) AND ( ( `quarter_id` < 3 ) OR ( ( `quarter_id` = 3 ) AND ( `student_id` < 1234 ) ) ) ) )",
        " ( quarter_id <> 1111 ) AND ( ( `course_id` > 'TRI001' ) OR ( ( `course_id` = 'TRI001' ) AND ( ( `quarter_id` > 3 ) OR ( ( `quarter_id` = 3 ) AND ( `student_id` >= 1234 ) ) ) ) )",
    ],
]


@mock.patch(
    "data_validation.state_manager.StateManager.get_connection_config",
    new=mock_get_connection_config,
)
<<<<<<< HEAD
def test_generate_partitions(tmp_path: pathlib.Path):
    """Test generate table partitions on Hive"""
=======
def test_generate_partitions(tmp_path):
    """Test generate partitions on Hive, first on table, then on custom query"""
>>>>>>> 47f7a7aa
    partition_table_test(EXPECTED_PARTITION_FILTER)
    partition_query_test(EXPECTED_PARTITION_FILTER, tmp_path)


@mock.patch(
    "data_validation.state_manager.StateManager.get_connection_config",
    new=mock_get_connection_config,
)
def test_schema_validation_core_types_to_bigquery():
    schema_validation_test(
        tables="pso_data_validator.dvt_core_types",
        tc="bq-conn",
        allow_list=(
            # All Hive integers go to BigQuery INT64.
            "int8:int64,int16:int64,int32:int64,"
            # Hive does not have a time zoned
            "timestamp:timestamp('UTC'),"
            # BigQuery does not have a float32 type.
            "float32:float64"
        ),
    )


@mock.patch(
    "data_validation.state_manager.StateManager.get_connection_config",
    new=mock_get_connection_config,
)
def test_schema_validation_not_null_vs_nullable():
    """
    Disabled this test because we don't currently pull nullable from Hive.
      https://github.com/GoogleCloudPlatform/professional-services-data-validator/issues/934
    Compares a source table with a BigQuery target and ensure we match/fail on nnot null/nullable correctly.
    """
    pytest.skip(
        "Skipping test_schema_validation_not_null_vs_nullable because we don't currently pull nullable from Hive."
    )
    parser = cli_tools.configure_arg_parser()
    args = parser.parse_args(
        [
            "validate",
            "schema",
            "-sc=hive-conn",
            "-tc=bq-conn",
            "-tbls=pso_data_validator.dvt_null_not_null=pso_data_validator.dvt_null_not_null",
        ]
    )
    df = run_test_from_cli_args(args)
    null_not_null_assertions(df)


@mock.patch(
    "data_validation.state_manager.StateManager.get_connection_config",
    new=mock_get_connection_config,
)
def test_schema_validation_bool():
    """Hive to Hive dvt_bool schema validation"""
    schema_validation_test(tables="pso_data_validator.dvt_bool", tc="mock-conn")


@mock.patch(
    "data_validation.state_manager.StateManager.get_connection_config",
    new=mock_get_connection_config,
)
def test_column_validation_core_types():
    """
    Disabled this test in favour of test_column_validation_core_types_to_bigquery().
    The Hive integration tests are too slow and timing out but I believe
    test_column_validation_core_types_to_bigquery() will cover off most of what this test does.
    """
    pytest.skip(
        "Skipping test_column_validation_core_types in favour of test_column_validation_core_types_to_bigquery (due to elapsed time)."
    )
    parser = cli_tools.configure_arg_parser()
    # Hive tests are really slow so I've excluded --min below assuming that --max is
    # effectively the same test when comparing an engine back to itself.
    args = parser.parse_args(
        [
            "validate",
            "column",
            "-sc=mock-conn",
            "-tc=mock-conn",
            "-tbls=pso_data_validator.dvt_core_types",
            "--filter-status=fail",
            "--sum=*",
            "--max=*",
        ]
    )
    df = run_test_from_cli_args(args)
    # With filter on failures the data frame should be empty
    assert len(df) == 0


@mock.patch(
    "data_validation.state_manager.StateManager.get_connection_config",
    new=mock_get_connection_config,
)
def test_column_validation_core_types_to_bigquery():
    parser = cli_tools.configure_arg_parser()
    # Hive tests are really slow so I've excluded --min below assuming that --max is effectively the same test.
    # We've excluded col_float32 because BigQuery does not have an exact same type and float32/64 are lossy and cannot be compared.
    # TODO Change --sum and --max options to include col_char_2 when issue-842 is complete.
    args = parser.parse_args(
        [
            "validate",
            "column",
            "-sc=hive-conn",
            "-tc=bq-conn",
            "-tbls=pso_data_validator.dvt_core_types",
            "--filters=id>0 AND col_int8>0",
            "--filter-status=fail",
            "--sum=col_int8,col_int16,col_int32,col_int64,col_dec_20,col_dec_38,col_dec_10_2,col_float64,col_varchar_30,col_string,col_date,col_datetime,col_tstz",
            "--max=col_int8,col_int16,col_int32,col_int64,col_dec_20,col_dec_38,col_dec_10_2,col_float64,col_varchar_30,col_string,col_date,col_datetime,col_tstz",
        ]
    )
    df = run_test_from_cli_args(args)
    # With filter on failures the data frame should be empty
    assert len(df) == 0


@mock.patch(
    "data_validation.state_manager.StateManager.get_connection_config",
    new=mock_get_connection_config,
)
def test_row_validation_core_types():
    """
    Disabled this test in favour of test_row_validation_core_types_to_bigquery().
    The Hive integration tests are too slow and timing out but I believe
    test_column_validation_core_types_to_bigquery() will cover off most of what this test does.
    """
    pytest.skip(
        "Skipping test_row_validation_core_types in favour of test_row_validation_core_types_to_bigquery (due to elapsed time)."
    )
    row_validation_test(
        tables="pso_data_validator.dvt_core_types",
        tc="mock-conn",
        hash="*",
    )


@mock.patch(
    "data_validation.state_manager.StateManager.get_connection_config",
    new=mock_get_connection_config,
)
def test_row_validation_core_types_to_bigquery():
    # col_float64 is excluded below because there is no way to control the format when casting to string.
    row_validation_test(
        tables="pso_data_validator.dvt_core_types",
        tc="bq-conn",
        filters="id>0 AND col_int8>0",
        hash="col_int8,col_int16,col_int32,col_int64,col_dec_20,col_dec_38,col_dec_10_2,col_float32,col_varchar_30,col_char_2,col_string,col_date,col_datetime,col_tstz",
    )


@mock.patch(
    "data_validation.state_manager.StateManager.get_connection_config",
    new=mock_get_connection_config,
)
def test_row_validation_binary_pk_to_bigquery():
    """Hive to BigQuery dvt_binary row validation.
    This is testing binary primary key join columns.
    Includes random row filter test.
    """
    parser = cli_tools.configure_arg_parser()
    args = parser.parse_args(
        [
            "validate",
            "row",
            "-sc=hive-conn",
            "-tc=bq-conn",
            "-tbls=pso_data_validator.dvt_binary",
            "--primary-keys=binary_id",
            "--hash=int_id,other_data",
            # We have a bug in our test Hive instance that returns
            # zero rows on binary IN lists with >1 element.
            # "--use-random-row",
            # "--random-row-batch-size=5",
        ]
    )
    df = run_test_from_cli_args(args)
    binary_key_assertions(df)


@mock.patch(
    "data_validation.state_manager.StateManager.get_connection_config",
    new=mock_get_connection_config,
)
def test_row_validation_pangrams_to_bigquery():
    """Hive to BigQuery dvt_pangrams row validation.
    This is testing comparisons across a wider set of characters than standard test data.
    """
    parser = cli_tools.configure_arg_parser()
    args = parser.parse_args(
        [
            "validate",
            "row",
            "-sc=hive-conn",
            "-tc=bq-conn",
            "-tbls=pso_data_validator.dvt_pangrams",
            "--primary-keys=id",
            "--hash=*",
        ]
    )
    df = run_test_from_cli_args(args)
    id_type_test_assertions(df)


@mock.patch(
    "data_validation.state_manager.StateManager.get_connection_config",
    new=mock_get_connection_config,
)
def test_custom_query_validation_core_types_to_bigquery():
    """Hive to BigQuery dvt_core_types custom-query validation
    Using BigQuery target because Hive queries are really slow."""
    parser = cli_tools.configure_arg_parser()
    args = parser.parse_args(
        [
            "validate",
            "custom-query",
            "column",
            "-sc=mock-conn",
            "-tc=bq-conn",
            "--source-query=select * from pso_data_validator.dvt_core_types",
            "--target-query=select * from pso_data_validator.dvt_core_types",
            "--filter-status=fail",
            "--count=*",
        ]
    )
    df = run_test_from_cli_args(args)
    # With filter on failures the data frame should be empty
    assert len(df) == 0


@mock.patch(
    "data_validation.state_manager.StateManager.get_connection_config",
    new=mock_get_connection_config,
)
def test_row_validation_many_columns():
    """Hive dvt_many_cols row validation.
    Using BigQuery target because Hive queries are really slow.
    When executed individually this test passes but when executed during a full
    integration test run I get:
      impala.error.HiveServer2Error: java.lang.NullPointerException
    This must be down to minimal resources for our small Hive instance, disabling for now.
    """
    pytest.skip("Skipping test_row_validation_many_columns due to resource issues.")
    # TODO Enable this test once we have access to a less flakey Hive cluster.
    row_validation_many_columns_test(target_conn="bq-conn")


@mock.patch(
    "data_validation.state_manager.StateManager.get_connection_config",
    new=mock_get_connection_config,
)
def test_custom_query_row_validation_many_columns():
    """Hive dvt_many_cols custom-query row validation.
    Using BigQuery target because Hive queries are really slow.
    I can't get this test to complete on our test infrastructure due to:
      java.lang.OutOfMemoryError: Java heap space
    """
    pytest.skip("Skipping test_row_validation_many_columns due to resource issues.")
    # TODO Enable this test once we have access to a less flakey Hive cluster.
    row_validation_many_columns_test(
        validation_type="custom-query",
        target_conn="bq-conn",
    )


@mock.patch(
    "data_validation.state_manager.StateManager.get_connection_config",
    new=mock_get_connection_config,
)
def test_row_validation_hash_bool_to_bigquery():
    """Test row validation on a table with bool data types."""
    row_validation_test(
        tables="pso_data_validator.dvt_bool",
        tc="bq-conn",
        hash="*",
    )<|MERGE_RESOLUTION|>--- conflicted
+++ resolved
@@ -132,14 +132,8 @@
     "data_validation.state_manager.StateManager.get_connection_config",
     new=mock_get_connection_config,
 )
-<<<<<<< HEAD
 def test_generate_partitions(tmp_path: pathlib.Path):
-    """Test generate table partitions on Hive"""
-=======
-def test_generate_partitions(tmp_path):
     """Test generate partitions on Hive, first on table, then on custom query"""
->>>>>>> 47f7a7aa
-    partition_table_test(EXPECTED_PARTITION_FILTER)
     partition_query_test(EXPECTED_PARTITION_FILTER, tmp_path)
 
 
