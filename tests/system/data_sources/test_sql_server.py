# Copyright 2020 Google LLC
#
# Licensed under the Apache License, Version 2.0 (the "License");
# you may not use this file except in compliance with the License.
# You may obtain a copy of the License at
#
#      http://www.apache.org/licenses/LICENSE-2.0
#
# Unless required by applicable law or agreed to in writing, software
# distributed under the License is distributed on an "AS IS" BASIS,
# WITHOUT WARRANTIES OR CONDITIONS OF ANY KIND, either express or implied.
# See the License for the specific language governing permissions and
# limitations under the License.

import os
from unittest import mock

import pytest
import pathlib

from tests.system.data_sources.deploy_cloudsql.cloudsql_resource_manager import (
    CloudSQLResourceManager,
)
from data_validation import cli_tools, data_validation, consts, find_tables
from tests.system.data_sources.common_functions import (
    binary_key_assertions,
    find_tables_assertions,
    id_type_test_assertions,
    null_not_null_assertions,
    row_validation_many_columns_test,
    run_test_from_cli_args,
    partition_table_test,
    partition_query_test,
)
from tests.system.data_sources.test_bigquery import BQ_CONN

# Local testing requires the Cloud SQL Proxy.
# https://cloud.google.com/sql/docs/sqlserver/connect-admin-proxy

# Cloud SQL Proxy listens on localhost
SQL_SERVER_HOST = os.getenv("SQL_SERVER_HOST", "127.0.0.1")
SQL_SERVER_USER = os.getenv("SQL_SERVER_USER", "sqlserver")
SQL_SERVER_PASSWORD = os.getenv("SQL_SERVER_PASSWORD")
PROJECT_ID = os.getenv("PROJECT_ID")
CONN = {
    "source_type": "MSSQL",
    "host": SQL_SERVER_HOST,
    "user": SQL_SERVER_USER,
    "password": SQL_SERVER_PASSWORD,
    "port": 1433,
    "database": "guestbook",
}


@pytest.fixture
def cloud_sql(request):
    if not request.config.getoption("--no-cloud-sql"):
        mssql_instance = CloudSQLResourceManager(
            PROJECT_ID,
            "SQLSERVER_2017_STANDARD",
            "data-validator-mssql2017",
            SQL_SERVER_PASSWORD,
            database_id="guestbook",
            assign_public_ip=True,
            authorized_networks=None,
            cpu=1,
            memory="4GB",
            enable_bin_logs=False,
            already_exists=True,
        )

        # If instance already exists, returns host IP and does not add new data
        mssql_instance.setup()
        mssql_instance.add_data("gs://pso-kokoro-resources/mssql_data.sql")


def test_sql_server_count(cloud_sql):
    """Test count validation on SQL Server instance"""
    config_count_valid = {
        # BigQuery Specific Connection Config
        consts.CONFIG_SOURCE_CONN: CONN,
        consts.CONFIG_TARGET_CONN: CONN,
        # Validation Type
        consts.CONFIG_TYPE: "Column",
        # Configuration Required Depending on Validator Type
        consts.CONFIG_SCHEMA_NAME: "dbo",
        consts.CONFIG_TABLE_NAME: "entries",
        consts.CONFIG_AGGREGATES: [
            {
                consts.CONFIG_TYPE: "count",
                consts.CONFIG_SOURCE_COLUMN: None,
                consts.CONFIG_TARGET_COLUMN: None,
                consts.CONFIG_FIELD_ALIAS: "count",
            },
        ],
        consts.CONFIG_FORMAT: "table",
        consts.CONFIG_FILTER_STATUS: None,
    }

    data_validator = data_validation.DataValidation(
        config_count_valid,
        verbose=False,
    )
    df = data_validator.execute()
    assert df["source_agg_value"][0] == df["target_agg_value"][0]


def test_sql_server_row(cloud_sql):
    """Test row validation on SQL Server instance"""
    config_row_valid = {
        consts.CONFIG_SOURCE_CONN: CONN,
        consts.CONFIG_TARGET_CONN: CONN,
        # Validation Type
        consts.CONFIG_TYPE: "Row",
        # Configuration Required Depending on Validator Type
        consts.CONFIG_SCHEMA_NAME: "dbo",
        consts.CONFIG_TABLE_NAME: "entries",
        consts.CONFIG_COMPARISON_FIELDS: [
            {
                "source_column": "hash__all",
                "target_column": "hash__all",
                "field_alias": "hash__all",
                "cast": None,
            }
        ],
        consts.CONFIG_CALCULATED_FIELDS: [
            {
                "source_calculated_columns": ["content"],
                "target_calculated_columns": ["content"],
                "field_alias": "cast__content",
                "type": "cast",
                "depth": 0,
            },
            {
                "source_calculated_columns": ["cast__content"],
                "target_calculated_columns": ["cast__content"],
                "field_alias": "ifnull__cast__content",
                "type": "ifnull",
                "depth": 1,
            },
            {
                "source_calculated_columns": ["ifnull__cast__content"],
                "target_calculated_columns": ["ifnull__cast__content"],
                "field_alias": "rstrip__ifnull__cast__content",
                "type": "rstrip",
                "depth": 2,
            },
            {
                "source_calculated_columns": ["rstrip__ifnull__cast__content"],
                "target_calculated_columns": ["rstrip__ifnull__cast__content"],
                "field_alias": "upper__rstrip__ifnull__cast__content",
                "type": "upper",
                "depth": 3,
            },
            {
                "source_calculated_columns": ["upper__rstrip__ifnull__cast__content"],
                "target_calculated_columns": ["upper__rstrip__ifnull__cast__content"],
                "field_alias": "hash__all",
                "type": "hash",
                "depth": 4,
            },
        ],
        consts.CONFIG_PRIMARY_KEYS: [
            {
                "source_column": "entryID",
                "target_column": "entryID",
                "field_alias": "entryID",
                "cast": None,
            }
        ],
        consts.CONFIG_FORMAT: "table",
        consts.CONFIG_FILTER_STATUS: None,
        consts.CONFIG_RANDOM_ROW_BATCH_SIZE: "5",
        consts.CONFIG_USE_RANDOM_ROWS: True,
    }

    data_validator = data_validation.DataValidation(
        config_row_valid,
        verbose=False,
    )
    df = data_validator.execute()
    assert df["source_agg_value"][0] == df["target_agg_value"][0]
    assert df.shape[0] == 5


def test_schema_validation():
    config = {
        consts.CONFIG_SOURCE_CONN: CONN,
        consts.CONFIG_TARGET_CONN: CONN,
        consts.CONFIG_TYPE: "Schema",
        consts.CONFIG_SCHEMA_NAME: "dbo",
        consts.CONFIG_TABLE_NAME: "entries",
        consts.CONFIG_FORMAT: "table",
        consts.CONFIG_FILTER_STATUS: None,
    }

    validator = data_validation.DataValidation(config, verbose=True)
    df = validator.execute()

    for validation in df.to_dict(orient="records"):
        assert validation["validation_status"] == consts.VALIDATION_STATUS_SUCCESS


def mock_get_connection_config(*args):
    if args[1] in ("sql-conn", "mock-conn"):
        return CONN
    elif args[1] == "bq-conn":
        return BQ_CONN


# Expected result from partitioning table on 3 keys, 9 partitions
EXPECTED_PARTITION_FILTER = [
    [
        " quarter_id <> 1111 AND ( course_id < N'ALG001' OR course_id = N'ALG001' AND ( quarter_id < 2 OR quarter_id = 2 AND student_id < 1234 ) )",
        " quarter_id <> 1111 AND ( course_id > N'ALG001' OR course_id = N'ALG001' AND ( quarter_id > 2 OR quarter_id = 2 AND student_id >= 1234 ) ) AND ( course_id < N'ALG001' OR course_id = N'ALG001' AND ( quarter_id < 3 OR quarter_id = 3 AND student_id < 1234 ) )",
        " quarter_id <> 1111 AND ( course_id > N'ALG001' OR course_id = N'ALG001' AND ( quarter_id > 3 OR quarter_id = 3 AND student_id >= 1234 ) ) AND ( course_id < N'GEO001' OR course_id = N'GEO001' AND ( quarter_id < 1 OR quarter_id = 1 AND student_id < 1234 ) )",
        " quarter_id <> 1111 AND ( course_id > N'GEO001' OR course_id = N'GEO001' AND ( quarter_id > 1 OR quarter_id = 1 AND student_id >= 1234 ) ) AND ( course_id < N'GEO001' OR course_id = N'GEO001' AND ( quarter_id < 2 OR quarter_id = 2 AND student_id < 1234 ) )",
        " quarter_id <> 1111 AND ( course_id > N'GEO001' OR course_id = N'GEO001' AND ( quarter_id > 2 OR quarter_id = 2 AND student_id >= 1234 ) ) AND ( course_id < N'GEO001' OR course_id = N'GEO001' AND ( quarter_id < 3 OR quarter_id = 3 AND student_id < 1234 ) )",
        " quarter_id <> 1111 AND ( course_id > N'GEO001' OR course_id = N'GEO001' AND ( quarter_id > 3 OR quarter_id = 3 AND student_id >= 1234 ) ) AND ( course_id < N'TRI001' OR course_id = N'TRI001' AND ( quarter_id < 1 OR quarter_id = 1 AND student_id < 1234 ) )",
        " quarter_id <> 1111 AND ( course_id > N'TRI001' OR course_id = N'TRI001' AND ( quarter_id > 1 OR quarter_id = 1 AND student_id >= 1234 ) ) AND ( course_id < N'TRI001' OR course_id = N'TRI001' AND ( quarter_id < 2 OR quarter_id = 2 AND student_id < 1234 ) )",
        " quarter_id <> 1111 AND ( course_id > N'TRI001' OR course_id = N'TRI001' AND ( quarter_id > 2 OR quarter_id = 2 AND student_id >= 1234 ) ) AND ( course_id < N'TRI001' OR course_id = N'TRI001' AND ( quarter_id < 3 OR quarter_id = 3 AND student_id < 1234 ) )",
        " quarter_id <> 1111 AND ( course_id > N'TRI001' OR course_id = N'TRI001' AND ( quarter_id > 3 OR quarter_id = 3 AND student_id >= 1234 ) )",
    ],
    [
        " quarter_id <> 1111 AND ( course_id < N'ALG001' OR course_id = N'ALG001' AND ( quarter_id < 2 OR quarter_id = 2 AND student_id < 1234 ) )",
        " quarter_id <> 1111 AND ( course_id > N'ALG001' OR course_id = N'ALG001' AND ( quarter_id > 2 OR quarter_id = 2 AND student_id >= 1234 ) ) AND ( course_id < N'ALG001' OR course_id = N'ALG001' AND ( quarter_id < 3 OR quarter_id = 3 AND student_id < 1234 ) )",
        " quarter_id <> 1111 AND ( course_id > N'ALG001' OR course_id = N'ALG001' AND ( quarter_id > 3 OR quarter_id = 3 AND student_id >= 1234 ) ) AND ( course_id < N'GEO001' OR course_id = N'GEO001' AND ( quarter_id < 1 OR quarter_id = 1 AND student_id < 1234 ) )",
        " quarter_id <> 1111 AND ( course_id > N'GEO001' OR course_id = N'GEO001' AND ( quarter_id > 1 OR quarter_id = 1 AND student_id >= 1234 ) ) AND ( course_id < N'GEO001' OR course_id = N'GEO001' AND ( quarter_id < 2 OR quarter_id = 2 AND student_id < 1234 ) )",
        " quarter_id <> 1111 AND ( course_id > N'GEO001' OR course_id = N'GEO001' AND ( quarter_id > 2 OR quarter_id = 2 AND student_id >= 1234 ) ) AND ( course_id < N'GEO001' OR course_id = N'GEO001' AND ( quarter_id < 3 OR quarter_id = 3 AND student_id < 1234 ) )",
        " quarter_id <> 1111 AND ( course_id > N'GEO001' OR course_id = N'GEO001' AND ( quarter_id > 3 OR quarter_id = 3 AND student_id >= 1234 ) ) AND ( course_id < N'TRI001' OR course_id = N'TRI001' AND ( quarter_id < 1 OR quarter_id = 1 AND student_id < 1234 ) )",
        " quarter_id <> 1111 AND ( course_id > N'TRI001' OR course_id = N'TRI001' AND ( quarter_id > 1 OR quarter_id = 1 AND student_id >= 1234 ) ) AND ( course_id < N'TRI001' OR course_id = N'TRI001' AND ( quarter_id < 2 OR quarter_id = 2 AND student_id < 1234 ) )",
        " quarter_id <> 1111 AND ( course_id > N'TRI001' OR course_id = N'TRI001' AND ( quarter_id > 2 OR quarter_id = 2 AND student_id >= 1234 ) ) AND ( course_id < N'TRI001' OR course_id = N'TRI001' AND ( quarter_id < 3 OR quarter_id = 3 AND student_id < 1234 ) )",
        " quarter_id <> 1111 AND ( course_id > N'TRI001' OR course_id = N'TRI001' AND ( quarter_id > 3 OR quarter_id = 3 AND student_id >= 1234 ) )",
    ],
]


@mock.patch(
    "data_validation.state_manager.StateManager.get_connection_config",
    new=mock_get_connection_config,
)
<<<<<<< HEAD
def test_generate_partitions(cloud_sql, tmp_path: pathlib.Path):
    """Test generate table partitions first table then custom query on sqlserver"""
=======
def test_generate_partitions(cloud_sql, tmp_path):
    """Test generate partitions on SQL Server, first on table, then on custom query"""
>>>>>>> 47f7a7aa
    partition_table_test(
        EXPECTED_PARTITION_FILTER, tables="dbo.test_generate_partitions"
    )
    partition_query_test(
        EXPECTED_PARTITION_FILTER, tmp_path, tables="dbo.test_generate_partitions"
    )


@mock.patch(
    "data_validation.state_manager.StateManager.get_connection_config",
    new=mock_get_connection_config,
)
def test_schema_validation_core_types():
    parser = cli_tools.configure_arg_parser()
    args = parser.parse_args(
        [
            "validate",
            "schema",
            "-sc=mock-conn",
            "-tc=mock-conn",
            "-tbls=pso_data_validator.dvt_core_types",
            "--filter-status=fail",
        ]
    )
    df = run_test_from_cli_args(args)
    # With filter on failures the data frame should be empty
    assert len(df) == 0


@mock.patch(
    "data_validation.state_manager.StateManager.get_connection_config",
    new=mock_get_connection_config,
)
def test_schema_validation_core_types_to_bigquery():
    parser = cli_tools.configure_arg_parser()
    args = parser.parse_args(
        [
            "validate",
            "schema",
            "-sc=sql-conn",
            "-tc=bq-conn",
            "-tbls=pso_data_validator.dvt_core_types",
            "--filter-status=fail",
            "--exclusion-columns=id",
            (
                # All SQL Server integers go to BigQuery INT64.
                "--allow-list=int8:int64,int16:int64,int32:int64,"
                # BigQuery does not have a float32 type.
                "float32:float64"
            ),
        ]
    )
    df = run_test_from_cli_args(args)
    # With filter on failures the data frame should be empty
    assert len(df) == 0


@mock.patch(
    "data_validation.state_manager.StateManager.get_connection_config",
    new=mock_get_connection_config,
)
def test_schema_validation_not_null_vs_nullable():
    """Compares a source table with a BigQuery target and ensure we match/fail on nnot null/nullable correctly."""
    parser = cli_tools.configure_arg_parser()
    args = parser.parse_args(
        [
            "validate",
            "schema",
            "-sc=sql-conn",
            "-tc=bq-conn",
            "-tbls=pso_data_validator.dvt_null_not_null=pso_data_validator.dvt_null_not_null",
        ]
    )
    df = run_test_from_cli_args(args)
    null_not_null_assertions(df)


@mock.patch(
    "data_validation.state_manager.StateManager.get_connection_config",
    new=mock_get_connection_config,
)
def test_column_validation_core_types():
    parser = cli_tools.configure_arg_parser()
    args = parser.parse_args(
        [
            "validate",
            "column",
            "-sc=mock-conn",
            "-tc=mock-conn",
            "-tbls=pso_data_validator.dvt_core_types",
            "--filters=id>0 AND col_int8>0",
            "--filter-status=fail",
            "--grouped-columns=col_varchar_30",
            "--sum=col_int8,col_int16,col_int32,col_int64,col_dec_20,col_dec_38,col_dec_10_2,col_float32,col_float64,col_date,col_datetime,col_tstz,col_varchar_30,col_char_2,col_string",
            "--min=col_int8,col_int16,col_int32,col_int64,col_dec_20,col_dec_38,col_dec_10_2,col_float32,col_float64,col_date,col_datetime,col_tstz,col_varchar_30,col_char_2,col_string",
            "--max=col_int8,col_int16,col_int32,col_int64,col_dec_20,col_dec_38,col_dec_10_2,col_float32,col_float64,col_date,col_datetime,col_tstz,col_varchar_30,col_char_2,col_string",
        ]
    )
    df = run_test_from_cli_args(args)
    # With filter on failures the data frame should be empty
    assert len(df) == 0


@mock.patch(
    "data_validation.state_manager.StateManager.get_connection_config",
    new=mock_get_connection_config,
)
def test_column_validation_core_types_to_bigquery():
    parser = cli_tools.configure_arg_parser()
    # We've excluded col_float32 because BigQuery does not have an exact same type and float32/64 are lossy and cannot be compared.
    # We've excluded col_char_2 since the data stored in MSSQL has a trailing space which is counted in the LEN()
    args = parser.parse_args(
        [
            "validate",
            "column",
            "-sc=sql-conn",
            "-tc=bq-conn",
            "-tbls=pso_data_validator.dvt_core_types",
            "--filter-status=fail",
            "--sum=col_int8,col_int16,col_int32,col_int64,col_float64,col_date,col_datetime,col_dec_10_2,col_dec_20,col_dec_38,col_varchar_30,col_char_2,col_string",
            "--min=col_int8,col_int16,col_int32,col_int64,col_float64,col_date,col_datetime,col_tstz,col_dec_10_2,col_dec_20,col_dec_38,col_varchar_30,col_char_2,col_string",
            "--max=col_int8,col_int16,col_int32,col_int64,col_float64,col_date,col_datetime,col_tstz,col_dec_10_2,col_dec_20,col_dec_38,col_varchar_30,col_char_2,col_string",
        ]
    )
    df = run_test_from_cli_args(args)
    # With filter on failures the data frame should be empty
    assert len(df) == 0


@mock.patch(
    "data_validation.state_manager.StateManager.get_connection_config",
    new=mock_get_connection_config,
)
def test_row_validation_core_types():
    parser = cli_tools.configure_arg_parser()
    # TODO When issue-834 is complete add col_string to --hash string below.
    args = parser.parse_args(
        [
            "validate",
            "row",
            "-sc=mock-conn",
            "-tc=mock-conn",
            "-tbls=pso_data_validator.dvt_core_types",
            "--filters=id>0 AND col_int8>0",
            "--primary-keys=id",
            "--filter-status=fail",
            "--hash=col_int8,col_int16,col_int32,col_int64,col_dec_10_2,col_float32,col_float64,col_varchar_30,col_char_2,col_date,col_datetime,col_tstz,col_dec_20,col_dec_38",
        ]
    )
    df = run_test_from_cli_args(args)
    # With filter on failures the data frame should be empty
    assert len(df) == 0


@mock.patch(
    "data_validation.state_manager.StateManager.get_connection_config",
    new=mock_get_connection_config,
)
def test_row_validation_core_types_to_bigquery():
    parser = cli_tools.configure_arg_parser()
    # TODO When issue-834 is complete add col_string to --hash string below.
    # TODO When issue-1111 is complete add col_dec_10_2 to --hash string below.
    args = parser.parse_args(
        [
            "validate",
            "row",
            "-sc=sql-conn",
            "-tc=bq-conn",
            "-tbls=pso_data_validator.dvt_core_types",
            "--primary-keys=id",
            "--filter-status=fail",
            "--hash=col_int8,col_int16,col_int32,col_int64,col_dec_20,col_dec_38,col_float32,col_float64,col_varchar_30,col_char_2,col_date,col_datetime,col_tstz",
        ]
    )
    df = run_test_from_cli_args(args)
    # With filter on failures the data frame should be empty
    assert len(df) == 0


@mock.patch(
    "data_validation.state_manager.StateManager.get_connection_config",
    new=mock_get_connection_config,
)
def test_row_validation_large_decimals_to_bigquery():
    """SQL Server to BigQuery dvt_large_decimals row validation.
    See https://github.com/GoogleCloudPlatform/professional-services-data-validator/issues/956
    This is testing large decimals for the primary key join column plus the hash columns.
    """
    parser = cli_tools.configure_arg_parser()
    # TODO When issue-1079 is complete add col_dec_38_30 to --hash string below.
    args = parser.parse_args(
        [
            "validate",
            "row",
            "-sc=sql-conn",
            "-tc=bq-conn",
            "-tbls=pso_data_validator.dvt_large_decimals",
            "--primary-keys=id",
            "--filter-status=fail",
            "--hash=id,col_data,col_dec_18,col_dec_38,col_dec_38_9",
        ]
    )
    df = run_test_from_cli_args(args)
    # With filter on failures the data frame should be empty
    assert len(df) == 0


@mock.patch(
    "data_validation.state_manager.StateManager.get_connection_config",
    new=mock_get_connection_config,
)
def test_row_validation_binary_pk_to_bigquery():
    """SQL Server to BigQuery dvt_binary row validation.
    This is testing binary primary key join columns.
    Includes random row filter test.
    """
    parser = cli_tools.configure_arg_parser()
    args = parser.parse_args(
        [
            "validate",
            "row",
            "-sc=sql-conn",
            "-tc=bq-conn",
            "-tbls=pso_data_validator.dvt_binary",
            "--primary-keys=binary_id",
            "--hash=int_id,other_data",
            "--use-random-row",
            "--random-row-batch-size=5",
        ]
    )
    df = run_test_from_cli_args(args)
    binary_key_assertions(df)


@mock.patch(
    "data_validation.state_manager.StateManager.get_connection_config",
    new=mock_get_connection_config,
)
def test_row_validation_pangrams_to_bigquery():
    """SQL Server to BigQuery dvt_pangrams row validation.
    This is testing comparisons across a wider set of characters than standard test data.

    This needs more investigation on how to handle unicode characters in SQL Server.
    """
    pytest.skip(
        "Skipping test_row_validation_pangrams_to_bigquery because failing on SQL Server."
    )
    parser = cli_tools.configure_arg_parser()
    args = parser.parse_args(
        [
            "validate",
            "row",
            "-sc=sql-conn",
            "-tc=bq-conn",
            "-tbls=pso_data_validator.dvt_pangrams",
            "--primary-keys=id",
            "--concat=*",
        ]
    )
    df = run_test_from_cli_args(args)
    id_type_test_assertions(df)


@mock.patch(
    "data_validation.state_manager.StateManager.get_connection_config",
    new=mock_get_connection_config,
)
def test_custom_query_column_validation_core_types_to_bigquery():
    """SQL Server to BigQuery dvt_core_types custom-query column validation"""
    parser = cli_tools.configure_arg_parser()
    args = parser.parse_args(
        [
            "validate",
            "custom-query",
            "column",
            "-sc=sql-conn",
            "-tc=bq-conn",
            "--source-query=select * from pso_data_validator.dvt_core_types",
            "--target-query=select * from pso_data_validator.dvt_core_types",
            "--filter-status=fail",
            "--count=*",
        ]
    )
    df = run_test_from_cli_args(args)
    # With filter on failures the data frame should be empty
    assert len(df) == 0


@mock.patch(
    "data_validation.state_manager.StateManager.get_connection_config",
    new=mock_get_connection_config,
)
def test_custom_query_row_validation_core_types_to_bigquery():
    """SQL Server to BigQuery dvt_core_types custom-query row comparison-fields validation"""
    parser = cli_tools.configure_arg_parser()
    args = parser.parse_args(
        [
            "validate",
            "custom-query",
            "row",
            "-sc=sql-conn",
            "-tc=bq-conn",
            "--source-query=select id,col_int64,COL_VARCHAR_30,col_date from pso_data_validator.dvt_core_types",
            "--target-query=select id,col_int64,col_varchar_30,COL_DATE from pso_data_validator.dvt_core_types",
            "--primary-keys=id",
            "--filter-status=fail",
            "--comparison-fields=col_int64,col_varchar_30,col_date",
        ]
    )
    df = run_test_from_cli_args(args)
    # With filter on failures the data frame should be empty
    assert len(df) == 0


@mock.patch(
    "data_validation.state_manager.StateManager.get_connection_config",
    new=mock_get_connection_config,
)
def test_custom_query_row_hash_validation_core_types_to_bigquery():
    """SQL Server to BigQuery dvt_core_types custom-query row hash validation"""
    parser = cli_tools.configure_arg_parser()
    args = parser.parse_args(
        [
            "validate",
            "custom-query",
            "row",
            "-sc=sql-conn",
            "-tc=bq-conn",
            "--source-query=select id,col_int64,COL_VARCHAR_30,col_date from pso_data_validator.dvt_core_types",
            "--target-query=select id,col_int64,col_varchar_30,COL_DATE from pso_data_validator.dvt_core_types",
            "--primary-keys=id",
            "--filter-status=fail",
            "--hash=col_int64,col_varchar_30,col_date",
        ]
    )
    df = run_test_from_cli_args(args)
    # With filter on failures the data frame should be empty
    assert len(df) == 0


@mock.patch(
    "data_validation.state_manager.StateManager.get_connection_config",
    new=mock_get_connection_config,
)
def test_find_tables():
    """SQL Server to BigQuery test of find-tables command."""
    pytest.skip("Skipping test_find_tables until issue 1198 has been resolved.")
    parser = cli_tools.configure_arg_parser()
    args = parser.parse_args(
        [
            "find-tables",
            "-sc=mock-conn",
            "-tc=bq-conn",
            "--allowed-schemas=pso_data_validator",
        ]
    )
    output = find_tables.find_tables_using_string_matching(args)
    find_tables_assertions(output)


@mock.patch(
    "data_validation.state_manager.StateManager.get_connection_config",
    new=mock_get_connection_config,
)
def test_row_validation_many_columns():
    """SQL Server dvt_many_cols row validation.
    This is testing many columns logic for --hash, there's a Teradata test for --concat.
    """
    row_validation_many_columns_test(expected_config_managers=2)


@mock.patch(
    "data_validation.state_manager.StateManager.get_connection_config",
    new=mock_get_connection_config,
)
def test_custom_query_row_validation_many_columns():
    """SQL Server dvt_many_cols custom-query row validation.
    This is testing many columns logic for --hash, there's a Teradata test for --concat.
    """
    row_validation_many_columns_test(
        validation_type="custom-query", expected_config_managers=2
    )


@mock.patch(
    "data_validation.state_manager.StateManager.get_connection_config",
    new=mock_get_connection_config,
)
def test_schema_validation_identifiers():
    """Test schema validation on a table with special characters in table and column names."""
    parser = cli_tools.configure_arg_parser()
    args = parser.parse_args(
        [
            "validate",
            "schema",
            "-sc=mock-conn",
            "-tc=mock-conn",
            "-tbls=pso_data_validator.dvt-identifier$_#",
            "--filter-status=fail",
        ]
    )
    df = run_test_from_cli_args(args)
    # With filter on failures the data frame should be empty
    assert len(df) == 0


@mock.patch(
    "data_validation.state_manager.StateManager.get_connection_config",
    new=mock_get_connection_config,
)
def test_column_validation_identifiers():
    """Test column validation on a table with special characters in table and column names."""
    # TODO need to use new common function once available.
    parser = cli_tools.configure_arg_parser()
    args = parser.parse_args(
        [
            "validate",
            "column",
            "-sc=mock-conn",
            "-tc=mock-conn",
            "-tbls=pso_data_validator.dvt-identifier$_#",
            '--filters="col#hash" IS NOT NULL',
            "--filter-status=fail",
            "--count=*",
        ]
    )
    df = run_test_from_cli_args(args)
    # With filter on failures the data frame should be empty
    assert len(df) == 0


@mock.patch(
    "data_validation.state_manager.StateManager.get_connection_config",
    new=mock_get_connection_config,
)
def test_row_validation_identifiers():
    """Test row validation on a table with special characters in table and column names."""
    parser = cli_tools.configure_arg_parser()
    args = parser.parse_args(
        [
            "validate",
            "row",
            "-sc=mock-conn",
            "-tc=mock-conn",
            "-tbls=pso_data_validator.dvt-identifier$_#",
            "--primary-keys=id",
            "--filter-status=fail",
            "--hash=*",
        ]
    )
    df = run_test_from_cli_args(args)
    # With filter on failures the data frame should be empty
    assert len(df) == 0<|MERGE_RESOLUTION|>--- conflicted
+++ resolved
@@ -239,13 +239,8 @@
     "data_validation.state_manager.StateManager.get_connection_config",
     new=mock_get_connection_config,
 )
-<<<<<<< HEAD
 def test_generate_partitions(cloud_sql, tmp_path: pathlib.Path):
-    """Test generate table partitions first table then custom query on sqlserver"""
-=======
-def test_generate_partitions(cloud_sql, tmp_path):
     """Test generate partitions on SQL Server, first on table, then on custom query"""
->>>>>>> 47f7a7aa
     partition_table_test(
         EXPECTED_PARTITION_FILTER, tables="dbo.test_generate_partitions"
     )
