--- conflicted
+++ resolved
@@ -244,11 +244,6 @@
                 "--allow-list=int8:int64,int16:int64,int32:int64,"
                 # Teradata NUMBERS that map to BigQuery NUMERIC.
                 "decimal(20,0):decimal(38,9),decimal(10,2):decimal(38,9),"
-<<<<<<< HEAD
-=======
-                # When fix issue 838 then uncomment line above and remove line below.
-                # "float64:decimal(38,9),"
->>>>>>> ba641e03
                 # Teradata NUMBERS that map to BigQuery BIGNUMERIC.
                 "decimal(38,0):decimal(76,38)"
             ),
