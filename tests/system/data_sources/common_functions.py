--- conflicted
+++ resolved
@@ -82,7 +82,6 @@
     return validator.execute()
 
 
-<<<<<<< HEAD
 def find_tables_assertions(command_output: str):
     assert isinstance(command_output, str)
     assert command_output
@@ -96,7 +95,8 @@
     # Assert that a couple of known tables are in the map.
     assert "dvt_core_types" in [_["table_name"] for _ in output_dict]
     assert "dvt_core_types" in [_["target_table_name"] for _ in output_dict]
-=======
+
+
 def generate_partitions_test(
     expected_filter: str,
     pk="course_id,quarter_id,student_id",
@@ -145,5 +145,4 @@
     # 5 validations in the first file
     assert len(yaml_configs_list[0]["yaml_files"][0]["yaml_config"]["validations"]) == 5
     # 4 validations in the second file
-    assert len(yaml_configs_list[0]["yaml_files"][1]["yaml_config"]["validations"]) == 4
->>>>>>> 59a9a18b
+    assert len(yaml_configs_list[0]["yaml_files"][1]["yaml_config"]["validations"]) == 4