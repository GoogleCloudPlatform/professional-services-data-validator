--- conflicted
+++ resolved
@@ -186,42 +186,52 @@
     "data_validation.state_manager.StateManager.get_connection_config",
     new=mock_get_connection_config,
 )
-<<<<<<< HEAD
+def test_schema_validation_not_null_vs_nullable():
+    """Compares a source table with a BigQuery target and ensure we match/fail on not null/nullable correctly."""
+    parser = cli_tools.configure_arg_parser()
+    args = parser.parse_args(
+        [
+            "validate",
+            "schema",
+            "-sc=ora-conn",
+            "-tc=bq-conn",
+            "-tbls=pso_data_validator.dvt_null_not_null=pso_data_validator.dvt_null_not_null",
+        ]
+    )
+    config_managers = main.build_config_managers_from_args(args)
+    assert len(config_managers) == 1
+    config_manager = config_managers[0]
+    validator = data_validation.DataValidation(config_manager.config, verbose=False)
+    df = validator.execute()
+    null_not_null_assertions(df)
+
+
+@mock.patch(
+    "data_validation.state_manager.StateManager.get_connection_config",
+    new=mock_get_connection_config,
+)
 def test_schema_validation_oracle_to_postgres():
     """Oracle to PostgreSQL schema validation"""
-=======
-def test_schema_validation_not_null_vs_nullable():
-    """Compares a source table with a BigQuery target and ensure we match/fail on nnot null/nullable correctly."""
->>>>>>> 6de99216
     parser = cli_tools.configure_arg_parser()
     args = parser.parse_args(
         [
             "validate",
             "schema",
             "-sc=ora-conn",
-<<<<<<< HEAD
             "-tc=pg-conn",
             "-tbls=pso_data_validator.dvt_ora2pg_types",
             "--filter-status=fail",
             "--exclusion-columns=id",
             "--allow-list-file=samples/allow_list/oracle_to_postgres.yaml",
-=======
-            "-tc=bq-conn",
-            "-tbls=pso_data_validator.dvt_null_not_null=pso_data_validator.dvt_null_not_null",
->>>>>>> 6de99216
-        ]
-    )
-    config_managers = main.build_config_managers_from_args(args)
-    assert len(config_managers) == 1
-    config_manager = config_managers[0]
-    validator = data_validation.DataValidation(config_manager.config, verbose=False)
-    df = validator.execute()
-<<<<<<< HEAD
-    # With filter on failures the data frame should be empty
-    assert len(df) == 0
-=======
-    null_not_null_assertions(df)
->>>>>>> 6de99216
+        ]
+    )
+    config_managers = main.build_config_managers_from_args(args)
+    assert len(config_managers) == 1
+    config_manager = config_managers[0]
+    validator = data_validation.DataValidation(config_manager.config, verbose=False)
+    df = validator.execute()
+    # With filter on failures the data frame should be empty
+    assert len(df) == 0
 
 
 @mock.patch(
