# Copyright 2020 Google LLC
#
# Licensed under the Apache License, Version 2.0 (the "License");
# you may not use this file except in compliance with the License.
# You may obtain a copy of the License at
#
#      http://www.apache.org/licenses/LICENSE-2.0
#
# Unless required by applicable law or agreed to in writing, software
# distributed under the License is distributed on an "AS IS" BASIS,
# WITHOUT WARRANTIES OR CONDITIONS OF ANY KIND, either express or implied.
# See the License for the specific language governing permissions and
# limitations under the License.

import os
from unittest import mock

import pytest
import pathlib

from data_validation import cli_tools, data_validation, consts, find_tables
from tests.system.data_sources.common_functions import (
    binary_key_assertions,
    column_validation_test,
    column_validation_test_config_managers,
    find_tables_assertions,
    id_type_test_assertions,
    null_not_null_assertions,
    row_validation_many_columns_test,
    row_validation_test,
    run_test_from_cli_args,
    schema_validation_test,
)
from tests.system.data_sources.test_bigquery import BQ_CONN
from tests.system.data_sources.test_postgres import CONN as PG_CONN
from tests.system.data_sources.common_functions import (
    partition_table_test,
    partition_query_test,
)


ORACLE_HOST = os.getenv("ORACLE_HOST", "localhost")
ORACLE_PASSWORD = os.getenv("ORACLE_PASSWORD")
ORACLE_DATABASE = os.getenv("ORACLE_DATABASE", "XEPDB1")

CONN = {
    "source_type": "Oracle",
    "host": ORACLE_HOST,
    "user": "SYSTEM",
    "password": ORACLE_PASSWORD,
    "port": 1521,
    "database": ORACLE_DATABASE,
}


ORACLE_CONFIG = {
    # Specific Connection Config
    consts.CONFIG_SOURCE_CONN: CONN,
    consts.CONFIG_TARGET_CONN: CONN,
    # Validation Type
    consts.CONFIG_TYPE: "Column",
    # Configuration Required Depending on Validator Type
    consts.CONFIG_SCHEMA_NAME: "pso_data_validator",
    consts.CONFIG_TABLE_NAME: "items_price",
    consts.CONFIG_AGGREGATES: [
        {
            consts.CONFIG_TYPE: "count",
            consts.CONFIG_SOURCE_COLUMN: "price",
            consts.CONFIG_TARGET_COLUMN: "price",
            consts.CONFIG_FIELD_ALIAS: "count",
        },
    ],
    consts.CONFIG_FORMAT: "table",
    consts.CONFIG_FILTER_STATUS: None,
}

ORA2PG_COLUMNS = [
    "id",
    "col_num_4",
    "col_num_9",
    "col_num_18",
    "col_num_38",
    "col_num",
    "col_num_10_2",
    "col_num_float",
    "col_float32",
    "col_float64",
    "col_varchar_30",
    "col_char_2",
    "col_nvarchar_30",
    "col_nchar_2",
    "col_date",
    "col_ts",
    "col_tstz",
    "col_interval_ds",
    "col_raw",
    "col_long_raw",
    "col_blob",
    "col_clob",
    "col_nclob",
]


def test_count_validator():
    validator = data_validation.DataValidation(ORACLE_CONFIG, verbose=True)
    df = validator.execute()
    assert int(df["source_agg_value"][0]) > 0
    assert df["source_agg_value"][0] == df["target_agg_value"][0]


def mock_get_connection_config(*args):
    if args[1] in ("ora-conn", "mock-conn"):
        return CONN
    elif args[1] == "bq-conn":
        return BQ_CONN
    elif args[1] == "pg-conn":
        return PG_CONN


# Expected result from partitioning table on 3 keys
EXPECTED_PARTITION_FILTER = [
    [
        " quarter_id <> 1111 AND ( course_id < 'ALG001' OR course_id = 'ALG001' AND ( quarter_id < 2 OR quarter_id = 2 AND student_id < 1234 ) )",
        " quarter_id <> 1111 AND ( course_id > 'ALG001' OR course_id = 'ALG001' AND ( quarter_id > 2 OR quarter_id = 2 AND student_id >= 1234 ) ) AND ( course_id < 'ALG001' OR course_id = 'ALG001' AND ( quarter_id < 3 OR quarter_id = 3 AND student_id < 1234 ) )",
        " quarter_id <> 1111 AND ( course_id > 'ALG001' OR course_id = 'ALG001' AND ( quarter_id > 3 OR quarter_id = 3 AND student_id >= 1234 ) ) AND ( course_id < 'GEO001' OR course_id = 'GEO001' AND ( quarter_id < 1 OR quarter_id = 1 AND student_id < 1234 ) )",
        " quarter_id <> 1111 AND ( course_id > 'GEO001' OR course_id = 'GEO001' AND ( quarter_id > 1 OR quarter_id = 1 AND student_id >= 1234 ) ) AND ( course_id < 'GEO001' OR course_id = 'GEO001' AND ( quarter_id < 2 OR quarter_id = 2 AND student_id < 1234 ) )",
        " quarter_id <> 1111 AND ( course_id > 'GEO001' OR course_id = 'GEO001' AND ( quarter_id > 2 OR quarter_id = 2 AND student_id >= 1234 ) ) AND ( course_id < 'GEO001' OR course_id = 'GEO001' AND ( quarter_id < 3 OR quarter_id = 3 AND student_id < 1234 ) )",
        " quarter_id <> 1111 AND ( course_id > 'GEO001' OR course_id = 'GEO001' AND ( quarter_id > 3 OR quarter_id = 3 AND student_id >= 1234 ) ) AND ( course_id < 'TRI001' OR course_id = 'TRI001' AND ( quarter_id < 1 OR quarter_id = 1 AND student_id < 1234 ) )",
        " quarter_id <> 1111 AND ( course_id > 'TRI001' OR course_id = 'TRI001' AND ( quarter_id > 1 OR quarter_id = 1 AND student_id >= 1234 ) ) AND ( course_id < 'TRI001' OR course_id = 'TRI001' AND ( quarter_id < 2 OR quarter_id = 2 AND student_id < 1234 ) )",
        " quarter_id <> 1111 AND ( course_id > 'TRI001' OR course_id = 'TRI001' AND ( quarter_id > 2 OR quarter_id = 2 AND student_id >= 1234 ) ) AND ( course_id < 'TRI001' OR course_id = 'TRI001' AND ( quarter_id < 3 OR quarter_id = 3 AND student_id < 1234 ) )",
        " quarter_id <> 1111 AND ( course_id > 'TRI001' OR course_id = 'TRI001' AND ( quarter_id > 3 OR quarter_id = 3 AND student_id >= 1234 ) )",
    ],
    [
        " quarter_id <> 1111 AND ( course_id < 'ALG001' OR course_id = 'ALG001' AND ( quarter_id < 2 OR quarter_id = 2 AND student_id < 1234 ) )",
        " quarter_id <> 1111 AND ( course_id > 'ALG001' OR course_id = 'ALG001' AND ( quarter_id > 2 OR quarter_id = 2 AND student_id >= 1234 ) ) AND ( course_id < 'ALG001' OR course_id = 'ALG001' AND ( quarter_id < 3 OR quarter_id = 3 AND student_id < 1234 ) )",
        " quarter_id <> 1111 AND ( course_id > 'ALG001' OR course_id = 'ALG001' AND ( quarter_id > 3 OR quarter_id = 3 AND student_id >= 1234 ) ) AND ( course_id < 'GEO001' OR course_id = 'GEO001' AND ( quarter_id < 1 OR quarter_id = 1 AND student_id < 1234 ) )",
        " quarter_id <> 1111 AND ( course_id > 'GEO001' OR course_id = 'GEO001' AND ( quarter_id > 1 OR quarter_id = 1 AND student_id >= 1234 ) ) AND ( course_id < 'GEO001' OR course_id = 'GEO001' AND ( quarter_id < 2 OR quarter_id = 2 AND student_id < 1234 ) )",
        " quarter_id <> 1111 AND ( course_id > 'GEO001' OR course_id = 'GEO001' AND ( quarter_id > 2 OR quarter_id = 2 AND student_id >= 1234 ) ) AND ( course_id < 'GEO001' OR course_id = 'GEO001' AND ( quarter_id < 3 OR quarter_id = 3 AND student_id < 1234 ) )",
        " quarter_id <> 1111 AND ( course_id > 'GEO001' OR course_id = 'GEO001' AND ( quarter_id > 3 OR quarter_id = 3 AND student_id >= 1234 ) ) AND ( course_id < 'TRI001' OR course_id = 'TRI001' AND ( quarter_id < 1 OR quarter_id = 1 AND student_id < 1234 ) )",
        " quarter_id <> 1111 AND ( course_id > 'TRI001' OR course_id = 'TRI001' AND ( quarter_id > 1 OR quarter_id = 1 AND student_id >= 1234 ) ) AND ( course_id < 'TRI001' OR course_id = 'TRI001' AND ( quarter_id < 2 OR quarter_id = 2 AND student_id < 1234 ) )",
        " quarter_id <> 1111 AND ( course_id > 'TRI001' OR course_id = 'TRI001' AND ( quarter_id > 2 OR quarter_id = 2 AND student_id >= 1234 ) ) AND ( course_id < 'TRI001' OR course_id = 'TRI001' AND ( quarter_id < 3 OR quarter_id = 3 AND student_id < 1234 ) )",
        " quarter_id <> 1111 AND ( course_id > 'TRI001' OR course_id = 'TRI001' AND ( quarter_id > 3 OR quarter_id = 3 AND student_id >= 1234 ) )",
    ],
]

QUERY_PARTITION_FILTER = [
    [
        " quarter_id <> 1111 AND ( course_id < 'ALG001' OR course_id = 'ALG001' AND ( quarter_id < 2.0 OR quarter_id = 2.0 AND student_id < 1234.0 ) )",
        " quarter_id <> 1111 AND ( course_id > 'ALG001' OR course_id = 'ALG001' AND ( quarter_id > 2.0 OR quarter_id = 2.0 AND student_id >= 1234.0 ) ) AND ( course_id < 'ALG001' OR course_id = 'ALG001' AND ( quarter_id < 3.0 OR quarter_id = 3.0 AND student_id < 1234.0 ) )",
        " quarter_id <> 1111 AND ( course_id > 'ALG001' OR course_id = 'ALG001' AND ( quarter_id > 3.0 OR quarter_id = 3.0 AND student_id >= 1234.0 ) ) AND ( course_id < 'GEO001' OR course_id = 'GEO001' AND ( quarter_id < 1.0 OR quarter_id = 1.0 AND student_id < 1234.0 ) )",
        " quarter_id <> 1111 AND ( course_id > 'GEO001' OR course_id = 'GEO001' AND ( quarter_id > 1.0 OR quarter_id = 1.0 AND student_id >= 1234.0 ) ) AND ( course_id < 'GEO001' OR course_id = 'GEO001' AND ( quarter_id < 2.0 OR quarter_id = 2.0 AND student_id < 1234.0 ) )",
        " quarter_id <> 1111 AND ( course_id > 'GEO001' OR course_id = 'GEO001' AND ( quarter_id > 2.0 OR quarter_id = 2.0 AND student_id >= 1234.0 ) ) AND ( course_id < 'GEO001' OR course_id = 'GEO001' AND ( quarter_id < 3.0 OR quarter_id = 3.0 AND student_id < 1234.0 ) )",
        " quarter_id <> 1111 AND ( course_id > 'GEO001' OR course_id = 'GEO001' AND ( quarter_id > 3.0 OR quarter_id = 3.0 AND student_id >= 1234.0 ) ) AND ( course_id < 'TRI001' OR course_id = 'TRI001' AND ( quarter_id < 1.0 OR quarter_id = 1.0 AND student_id < 1234.0 ) )",
        " quarter_id <> 1111 AND ( course_id > 'TRI001' OR course_id = 'TRI001' AND ( quarter_id > 1.0 OR quarter_id = 1.0 AND student_id >= 1234.0 ) ) AND ( course_id < 'TRI001' OR course_id = 'TRI001' AND ( quarter_id < 2.0 OR quarter_id = 2.0 AND student_id < 1234.0 ) )",
        " quarter_id <> 1111 AND ( course_id > 'TRI001' OR course_id = 'TRI001' AND ( quarter_id > 2.0 OR quarter_id = 2.0 AND student_id >= 1234.0 ) ) AND ( course_id < 'TRI001' OR course_id = 'TRI001' AND ( quarter_id < 3.0 OR quarter_id = 3.0 AND student_id < 1234.0 ) )",
        " quarter_id <> 1111 AND ( course_id > 'TRI001' OR course_id = 'TRI001' AND ( quarter_id > 3.0 OR quarter_id = 3.0 AND student_id >= 1234.0 ) )",
    ],
    [
        " quarter_id <> 1111 AND ( course_id < 'ALG001' OR course_id = 'ALG001' AND ( quarter_id < 2.0 OR quarter_id = 2.0 AND student_id < 1234.0 ) )",
        " quarter_id <> 1111 AND ( course_id > 'ALG001' OR course_id = 'ALG001' AND ( quarter_id > 2.0 OR quarter_id = 2.0 AND student_id >= 1234.0 ) ) AND ( course_id < 'ALG001' OR course_id = 'ALG001' AND ( quarter_id < 3.0 OR quarter_id = 3.0 AND student_id < 1234.0 ) )",
        " quarter_id <> 1111 AND ( course_id > 'ALG001' OR course_id = 'ALG001' AND ( quarter_id > 3.0 OR quarter_id = 3.0 AND student_id >= 1234.0 ) ) AND ( course_id < 'GEO001' OR course_id = 'GEO001' AND ( quarter_id < 1.0 OR quarter_id = 1.0 AND student_id < 1234.0 ) )",
        " quarter_id <> 1111 AND ( course_id > 'GEO001' OR course_id = 'GEO001' AND ( quarter_id > 1.0 OR quarter_id = 1.0 AND student_id >= 1234.0 ) ) AND ( course_id < 'GEO001' OR course_id = 'GEO001' AND ( quarter_id < 2.0 OR quarter_id = 2.0 AND student_id < 1234.0 ) )",
        " quarter_id <> 1111 AND ( course_id > 'GEO001' OR course_id = 'GEO001' AND ( quarter_id > 2.0 OR quarter_id = 2.0 AND student_id >= 1234.0 ) ) AND ( course_id < 'GEO001' OR course_id = 'GEO001' AND ( quarter_id < 3.0 OR quarter_id = 3.0 AND student_id < 1234.0 ) )",
        " quarter_id <> 1111 AND ( course_id > 'GEO001' OR course_id = 'GEO001' AND ( quarter_id > 3.0 OR quarter_id = 3.0 AND student_id >= 1234.0 ) ) AND ( course_id < 'TRI001' OR course_id = 'TRI001' AND ( quarter_id < 1.0 OR quarter_id = 1.0 AND student_id < 1234.0 ) )",
        " quarter_id <> 1111 AND ( course_id > 'TRI001' OR course_id = 'TRI001' AND ( quarter_id > 1.0 OR quarter_id = 1.0 AND student_id >= 1234.0 ) ) AND ( course_id < 'TRI001' OR course_id = 'TRI001' AND ( quarter_id < 2.0 OR quarter_id = 2.0 AND student_id < 1234.0 ) )",
        " quarter_id <> 1111 AND ( course_id > 'TRI001' OR course_id = 'TRI001' AND ( quarter_id > 2.0 OR quarter_id = 2.0 AND student_id >= 1234.0 ) ) AND ( course_id < 'TRI001' OR course_id = 'TRI001' AND ( quarter_id < 3.0 OR quarter_id = 3.0 AND student_id < 1234.0 ) )",
        " quarter_id <> 1111 AND ( course_id > 'TRI001' OR course_id = 'TRI001' AND ( quarter_id > 3.0 OR quarter_id = 3.0 AND student_id >= 1234.0 ) )",
    ],
]


@mock.patch(
    "data_validation.state_manager.StateManager.get_connection_config",
    new=mock_get_connection_config,
)
<<<<<<< HEAD
def test_generate_partitions(tmp_path: pathlib.Path):
    """Test generate table partitions first on table, then custom query on Oracle"""
=======
def test_generate_partitions(tmp_path):
    """Test generate partitions on Oracle, first on table, then on custom query"""
>>>>>>> 47f7a7aa
    partition_table_test(EXPECTED_PARTITION_FILTER)
    partition_query_test(QUERY_PARTITION_FILTER, tmp_path)


@mock.patch(
    "data_validation.state_manager.StateManager.get_connection_config",
    new=mock_get_connection_config,
)
def test_schema_validation_core_types():
    """Oracle to Oracle dvt_core_types schema validation"""
    schema_validation_test(
        tables="pso_data_validator.dvt_core_types",
        tc="mock-conn",
    )


@mock.patch(
    "data_validation.state_manager.StateManager.get_connection_config",
    new=mock_get_connection_config,
)
def test_schema_validation_core_types_to_bigquery():
    """Oracle to BigQuery dvt_core_types schema validation"""
    schema_validation_test(
        tables="pso_data_validator.dvt_core_types",
        tc="bq-conn",
        allow_list=(
            # Integer Oracle NUMBERS go to BigQuery INT64.
            "decimal(2,0):int64,decimal(4,0):int64,decimal(9,0):int64,decimal(18,0):int64,"
            # BigQuery does not have a float32 type.
            "float32:float64"
        ),
    )


@mock.patch(
    "data_validation.state_manager.StateManager.get_connection_config",
    new=mock_get_connection_config,
)
def test_schema_validation_not_null_vs_nullable():
    """Compares a source table with a BigQuery target and ensure we match/fail on not null/nullable correctly."""
    parser = cli_tools.configure_arg_parser()
    args = parser.parse_args(
        [
            "validate",
            "schema",
            "-sc=ora-conn",
            "-tc=bq-conn",
            "-tbls=pso_data_validator.dvt_null_not_null=pso_data_validator.dvt_null_not_null",
        ]
    )
    df = run_test_from_cli_args(args)
    null_not_null_assertions(df)


@mock.patch(
    "data_validation.state_manager.StateManager.get_connection_config",
    new=mock_get_connection_config,
)
def test_schema_validation_oracle_to_postgres():
    """Oracle to PostgreSQL schema validation"""
    schema_validation_test(
        tables="pso_data_validator.dvt_core_types",
        tc="pg-conn",
        allow_list_file="samples/allow_list/oracle_to_postgres.yaml",
    )


@mock.patch(
    "data_validation.state_manager.StateManager.get_connection_config",
    new=mock_get_connection_config,
)
def test_column_validation_core_types():
    """Oracle to Oracle dvt_core_types column validation"""
    cols = "col_int8,col_int16,col_int32,col_int64,col_dec_20,col_dec_38,col_dec_10_2,col_float32,col_float64,col_varchar_30,col_char_2,col_string,col_date,col_datetime,col_tstz"
    column_validation_test(
        tc="mock-conn",
        tables="pso_data_validator.dvt_core_types",
        count_cols=cols,
        sum_cols=cols,
        min_cols=cols,
        max_cols=cols,
        filters="id>0 AND col_int8>0",
        grouped_columns="col_varchar_30",
    )


@mock.patch(
    "data_validation.state_manager.StateManager.get_connection_config",
    new=mock_get_connection_config,
)
def test_column_validation_core_types_to_bigquery():
    # Excluded col_float32 because BigQuery does not have an exact same type and
    # float32/64 are lossy and cannot be compared.
    cols = "col_int8,col_int16,col_int32,col_int64,col_dec_20,col_dec_38,col_dec_10_2,col_float64,col_varchar_30,col_char_2,col_string,col_date,col_datetime,col_tstz"
    column_validation_test(
        tc="bq-conn",
        tables="pso_data_validator.dvt_core_types",
        sum_cols=cols,
        min_cols=cols,
        max_cols=cols,
    )


@mock.patch(
    "data_validation.state_manager.StateManager.get_connection_config",
    new=mock_get_connection_config,
)
def test_column_validation_oracle_to_postgres():
    count_cols = ",".join([_ for _ in ORA2PG_COLUMNS if _ not in ("col_long_raw")])
    # TODO Change sum_cols and min_cols to include col_char_2,col_nchar_2 when issue-842 is complete.
    # TODO Change sum_cols to include col_num_18 when issue-1007 is complete.
    sum_cols = ",".join(
        [
            _
            for _ in ORA2PG_COLUMNS
            if _ not in ("col_char_2", "col_nchar_2", "col_num_18", "col_long_raw")
        ]
    )
    min_cols = ",".join(
        [
            _
            for _ in ORA2PG_COLUMNS
            if _ not in ("col_char_2", "col_nchar_2", "col_long_raw")
        ]
    )
    column_validation_test(
        tc="pg-conn",
        tables="pso_data_validator.dvt_ora2pg_types",
        count_cols=count_cols,
        sum_cols=sum_cols,
        min_cols=min_cols,
        max_cols=min_cols,
    )


@mock.patch(
    "data_validation.state_manager.StateManager.get_connection_config",
    new=mock_get_connection_config,
)
def test_row_validation_core_types():
    """Oracle to Oracle dvt_core_types row validation"""
    row_validation_test(
        tables="pso_data_validator.dvt_core_types",
        tc="mock-conn",
        hash="*",
        filters="id>0 AND col_int8>0",
    )


@mock.patch(
    "data_validation.state_manager.StateManager.get_connection_config",
    new=mock_get_connection_config,
)
def test_row_validation_core_types_to_bigquery():
    """Oracle to BigQuery dvt_core_types row validation"""
    # Excluded col_float32,col_float64 due to the lossy nature of BINARY_FLOAT/DOUBLE.
    row_validation_test(
        tables="pso_data_validator.dvt_core_types",
        tc="bq-conn",
        hash="col_int8,col_int16,col_int32,col_int64,col_dec_20,col_dec_38,col_dec_10_2,col_varchar_30,col_char_2,col_string,col_date,col_datetime,col_tstz",
    )


@mock.patch(
    "data_validation.state_manager.StateManager.get_connection_config",
    new=mock_get_connection_config,
)
def test_row_validation_oracle_to_postgres():
    # TODO Change hash_cols below to include col_tstz when issue-706 is complete.
    # TODO col_raw/col_long_raw are blocked by issue-773 (is it even reasonable to expect binary columns to work here?)
    # TODO Change hash_cols below to include col_nvarchar_30,col_nchar_2 when issue-772 is complete.
    # TODO Change hash_cols below to include col_interval_ds when issue-1214 is complete.
    # Excluded col_float32,col_float64 due to the lossy nature of BINARY_FLOAT/DOUBLE.
    # Excluded CLOB/NCLOB/BLOB columns because lob values cannot be concatenated
    hash_cols = ",".join(
        [
            _
            for _ in ORA2PG_COLUMNS
            if _
            not in (
                "col_blob",
                "col_clob",
                "col_nclob",
                "col_raw",
                "col_long_raw",
                "col_float32",
                "col_float64",
                "col_tstz",
                "col_nvarchar_30",
                "col_nchar_2",
                "col_interval_ds",
            )
        ]
    )
    row_validation_test(
        tables="pso_data_validator.dvt_ora2pg_types",
        tc="pg-conn",
        hash=hash_cols,
    )


@mock.patch(
    "data_validation.state_manager.StateManager.get_connection_config",
    new=mock_get_connection_config,
)
def test_row_validation_large_decimals_to_bigquery():
    """Oracle to BigQuery dvt_large_decimals row validation.
    See https://github.com/GoogleCloudPlatform/professional-services-data-validator/issues/956
    This is testing large decimals for the primary key join column plus the hash columns.
    """
    row_validation_test(
        tables="pso_data_validator.dvt_large_decimals",
        tc="bq-conn",
        hash="id,col_data,col_dec_18,col_dec_38,col_dec_38_9,col_dec_38_30",
    )


@mock.patch(
    "data_validation.state_manager.StateManager.get_connection_config",
    new=mock_get_connection_config,
)
def test_row_validation_binary_pk_to_bigquery():
    """Oracle to BigQuery dvt_binary row validation.
    This is testing binary primary key join columns.
    Includes random row filter test.
    """
    parser = cli_tools.configure_arg_parser()
    args = parser.parse_args(
        [
            "validate",
            "row",
            "-sc=ora-conn",
            "-tc=bq-conn",
            "-tbls=pso_data_validator.dvt_binary",
            "--primary-keys=binary_id",
            "--hash=int_id,other_data",
            "--use-random-row",
            "--random-row-batch-size=5",
        ]
    )
    df = run_test_from_cli_args(args)
    binary_key_assertions(df)


@mock.patch(
    "data_validation.state_manager.StateManager.get_connection_config",
    new=mock_get_connection_config,
)
def test_row_validation_string_pk_to_bigquery():
    """Oracle to BigQuery dvt_string_id row validation.
    This is testing string primary key join columns.
    Includes random row filter test.
    """
    parser = cli_tools.configure_arg_parser()
    args = parser.parse_args(
        [
            "validate",
            "row",
            "-sc=ora-conn",
            "-tc=bq-conn",
            "-tbls=pso_data_validator.dvt_string_id",
            "--primary-keys=id",
            "--hash=id,other_data",
            "--use-random-row",
            "--random-row-batch-size=5",
        ]
    )
    df = run_test_from_cli_args(args)
    id_type_test_assertions(df)


@mock.patch(
    "data_validation.state_manager.StateManager.get_connection_config",
    new=mock_get_connection_config,
)
def test_row_validation_char_pk_to_bigquery():
    """Oracle to BigQuery dvt_char_id row validation.
    This is testing CHAR primary key join columns.
    Includes random row filter test.
    """
    parser = cli_tools.configure_arg_parser()
    args = parser.parse_args(
        [
            "validate",
            "row",
            "-sc=ora-conn",
            "-tc=bq-conn",
            "-tbls=pso_data_validator.dvt_char_id",
            "--primary-keys=id",
            "--hash=id,other_data",
            "--use-random-row",
            "--random-row-batch-size=5",
        ]
    )
    df = run_test_from_cli_args(args)
    id_type_test_assertions(df)


@mock.patch(
    "data_validation.state_manager.StateManager.get_connection_config",
    new=mock_get_connection_config,
)
def test_row_validation_pangrams_to_bigquery():
    """Oracle to BigQuery dvt_pangrams row validation.
    This is testing comparisons across a wider set of characters than standard test data.
    """
    parser = cli_tools.configure_arg_parser()
    args = parser.parse_args(
        [
            "validate",
            "row",
            "-sc=ora-conn",
            "-tc=bq-conn",
            "-tbls=pso_data_validator.dvt_pangrams",
            "--primary-keys=id",
            "--hash=*",
        ]
    )
    df = run_test_from_cli_args(args)
    id_type_test_assertions(df)


@mock.patch(
    "data_validation.state_manager.StateManager.get_connection_config",
    new=mock_get_connection_config,
)
def test_custom_query_column_validation_core_types_to_bigquery():
    """Oracle to BigQuery dvt_core_types custom-query column validation"""
    parser = cli_tools.configure_arg_parser()
    args = parser.parse_args(
        [
            "validate",
            "custom-query",
            "column",
            "-sc=ora-conn",
            "-tc=bq-conn",
            "--source-query=select * from pso_data_validator.dvt_core_types",
            "--target-query=select * from pso_data_validator.dvt_core_types",
            "--filter-status=fail",
            "--count=*",
        ]
    )
    df = run_test_from_cli_args(args)
    # With filter on failures the data frame should be empty
    assert len(df) == 0


@mock.patch(
    "data_validation.state_manager.StateManager.get_connection_config",
    new=mock_get_connection_config,
)
def test_custom_query_row_validation_core_types_to_bigquery():
    """Oracle to BigQuery dvt_core_types custom-query row comparison-fields validation"""
    parser = cli_tools.configure_arg_parser()
    args = parser.parse_args(
        [
            "validate",
            "custom-query",
            "row",
            "-sc=ora-conn",
            "-tc=bq-conn",
            "--source-query=select id,col_int64,COL_VARCHAR_30,col_date from pso_data_validator.dvt_core_types",
            "--target-query=select id,col_int64,col_varchar_30,COL_DATE from pso_data_validator.dvt_core_types",
            "--primary-keys=id",
            "--filter-status=fail",
            "--comparison-fields=col_int64,col_varchar_30,col_date",
        ]
    )
    df = run_test_from_cli_args(args)
    # With filter on failures the data frame should be empty
    assert len(df) == 0


@mock.patch(
    "data_validation.state_manager.StateManager.get_connection_config",
    new=mock_get_connection_config,
)
def test_custom_query_row_hash_validation_core_types_to_bigquery():
    """Oracle to BigQuery dvt_core_types custom-query row hash validation"""
    parser = cli_tools.configure_arg_parser()
    args = parser.parse_args(
        [
            "validate",
            "custom-query",
            "row",
            "-sc=ora-conn",
            "-tc=bq-conn",
            "--source-query=select id,col_int64,COL_VARCHAR_30,col_date from pso_data_validator.dvt_core_types",
            "--target-query=select id,col_int64,col_varchar_30,COL_DATE from pso_data_validator.dvt_core_types",
            "--primary-keys=id",
            "--filter-status=fail",
            "--hash=col_int64,col_varchar_30,col_date",
        ]
    )
    df = run_test_from_cli_args(args)
    # With filter on failures the data frame should be empty
    assert len(df) == 0


@mock.patch(
    "data_validation.state_manager.StateManager.get_connection_config",
    new=mock_get_connection_config,
)
def test_custom_query_invalid_long_decimal():
    """Oracle to BigQuery of comparisons of decimals that exceed precision of 18 (int64 & float64).
    We used to have an issue where we would see false success because long numbers would lose precision
    and look the same even if they differed slightly.
    See: https://github.com/GoogleCloudPlatform/professional-services-data-validator/issues/900
    This is the regression test.
    """
    parser = cli_tools.configure_arg_parser()
    # Notice the two numeric values balow have a different final digit, we expect a failure status.
    args = parser.parse_args(
        [
            "validate",
            "custom-query",
            "column",
            "-sc=mock-conn",
            "-tc=bq-conn",
            "--source-query=select to_number(1234567890123456789012345) as dec_25 from dual",
            "--target-query=select cast('1234567890123456789012340' as numeric) as dec_25",
            "--filter-status=fail",
            "--min=dec_25",
            "--max=dec_25",
            "--sum=dec_25",
        ]
    )
    df = run_test_from_cli_args(args)
    # With filter on failures the data frame should be populated
    assert len(df) > 0


@mock.patch(
    "data_validation.state_manager.StateManager.get_connection_config",
    new=mock_get_connection_config,
)
def test_find_tables():
    """Oracle to BigQuery test of find-tables command."""
    parser = cli_tools.configure_arg_parser()
    args = parser.parse_args(
        [
            "find-tables",
            "-sc=mock-conn",
            "-tc=bq-conn",
            "--allowed-schemas=pso_data_validator",
        ]
    )
    output = find_tables.find_tables_using_string_matching(args)
    find_tables_assertions(output)


@mock.patch(
    "data_validation.state_manager.StateManager.get_connection_config",
    new=mock_get_connection_config,
)
def test_row_validation_many_columns():
    """Oracle dvt_many_cols row validation.
    This is testing many columns logic for --hash, there's a Teradata test for --concat.
    """
    row_validation_many_columns_test(expected_config_managers=4)


@mock.patch(
    "data_validation.state_manager.StateManager.get_connection_config",
    new=mock_get_connection_config,
)
def test_custom_query_row_validation_many_columns():
    """Oracle dvt_many_cols custom-query row validation.
    This is testing many columns logic for --hash, there's a Teradata test for --concat.
    """
    row_validation_many_columns_test(
        validation_type="custom-query", expected_config_managers=4
    )


@mock.patch(
    "data_validation.state_manager.StateManager.get_connection_config",
    new=mock_get_connection_config,
)
def test_column_multi_table_config_managers():
    """Oracle to BigQuery test of multi-table validation command.

    No need to actually execute the validations to confirm we get the correct number of config managers.
    """
    config_managers = column_validation_test_config_managers(
        tables="pso_data_validator.dvt_core_types,pso_data_validator.dvt_large_decimals",
        count_cols="*",
    )
    assert len(config_managers) == 2
    assert "dvt_core_types" in [_.source_table.lower() for _ in config_managers]
    assert "dvt_large_decimals" in [_.source_table.lower() for _ in config_managers]


@mock.patch(
    "data_validation.state_manager.StateManager.get_connection_config",
    new=mock_get_connection_config,
)
def test_column_multi_table_all_config_managers():
    """Oracle to PostgreSQL test of multi-table schema.* validation command.

    No need to actually execute the validations to confirm we get the correct number of config managers.
    """
    config_managers = column_validation_test_config_managers(
        tc="pg-conn",
        tables="pso_data_validator.*",
        count_cols="*",
    )
    assert len(config_managers) > 2
    assert "dvt_core_types" in [_.source_table.lower() for _ in config_managers]
    assert "dvt_large_decimals" in [_.source_table.lower() for _ in config_managers]
    assert "dvt_pangrams" in [_.source_table.lower() for _ in config_managers]


@mock.patch(
    "data_validation.state_manager.StateManager.get_connection_config",
    new=mock_get_connection_config,
)
def test_schema_validation_identifiers():
    """Test schema validation on a table with special characters in table and column names."""
    schema_validation_test(
        tables="pso_data_validator.dvt-identifier$_#",
        tc="mock-conn",
    )


@mock.patch(
    "data_validation.state_manager.StateManager.get_connection_config",
    new=mock_get_connection_config,
)
def test_column_validation_identifiers():
    """Test column validation on a table with special characters in table and column names."""
    # TODO need to use new common function once available.
    parser = cli_tools.configure_arg_parser()
    args = parser.parse_args(
        [
            "validate",
            "column",
            "-sc=mock-conn",
            "-tc=mock-conn",
            "-tbls=pso_data_validator.dvt-identifier$_#",
            "--filters=COL#HASH IS NOT NULL",
            "--filter-status=fail",
            "--count=*",
        ]
    )
    df = run_test_from_cli_args(args)
    # With filter on failures the data frame should be empty
    assert len(df) == 0


@mock.patch(
    "data_validation.state_manager.StateManager.get_connection_config",
    new=mock_get_connection_config,
)
def test_row_validation_identifiers():
    """Test row validation on a table with special characters in table and column names."""
    pytest.skip(
        "Skipping test_row_validation_identifiers because concat_all expression does not enquote identifier names, issue-1271."
    )
    parser = cli_tools.configure_arg_parser()
    args = parser.parse_args(
        [
            "validate",
            "row",
            "-sc=mock-conn",
            "-tc=mock-conn",
            "-tbls=pso_data_validator.dvt-identifier$_#",
            "--primary-keys=id",
            "--filter-status=fail",
            "--hash=*",
        ]
    )
    df = run_test_from_cli_args(args)
    # With filter on failures the data frame should be empty
    assert len(df) == 0


@mock.patch(
    "data_validation.state_manager.StateManager.get_connection_config",
    new=mock_get_connection_config,
)
def test_row_validation_hash_bool_to_postgres():
    """Test row validation --hash on a table with bool data types in the target, Oracle does not have a bool type."""
    row_validation_test(
        tables="pso_data_validator.dvt_bool",
        tc="pg-conn",
        hash="*",
    )


@mock.patch(
    "data_validation.state_manager.StateManager.get_connection_config",
    new=mock_get_connection_config,
)
def test_row_validation_comp_fields_bool_to_postgres():
    """Test row validation -comp-fields on a table with bool data types in the target, Oracle does not have a bool type."""
    row_validation_test(
        tables="pso_data_validator.dvt_bool",
        tc="pg-conn",
        comp_fields="col_bool_dec,col_bool_int,col_bool_ch1,col_bool_chy",
    )<|MERGE_RESOLUTION|>--- conflicted
+++ resolved
@@ -173,13 +173,8 @@
     "data_validation.state_manager.StateManager.get_connection_config",
     new=mock_get_connection_config,
 )
-<<<<<<< HEAD
 def test_generate_partitions(tmp_path: pathlib.Path):
-    """Test generate table partitions first on table, then custom query on Oracle"""
-=======
-def test_generate_partitions(tmp_path):
     """Test generate partitions on Oracle, first on table, then on custom query"""
->>>>>>> 47f7a7aa
     partition_table_test(EXPECTED_PARTITION_FILTER)
     partition_query_test(QUERY_PARTITION_FILTER, tmp_path)
 
