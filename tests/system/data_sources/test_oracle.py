--- conflicted
+++ resolved
@@ -15,13 +15,9 @@
 import os
 from unittest import mock
 
-<<<<<<< HEAD
 import pytest
 
-from data_validation import cli_tools, data_validation, consts, __main__ as main
-=======
 from data_validation import cli_tools, data_validation, consts, find_tables
->>>>>>> cbd9bbbc
 from tests.system.data_sources.common_functions import (
     binary_key_assertions,
     column_validation_test,
@@ -703,7 +699,44 @@
     "data_validation.state_manager.StateManager.get_connection_config",
     new=mock_get_connection_config,
 )
-<<<<<<< HEAD
+def test_column_multi_table_config_managers():
+    """Oracle to BigQuery test of multi-table validation command.
+
+    No need to actually execute the validations to confirm we get the correct number of config managers.
+    """
+    config_managers = column_validation_test_config_managers(
+        tables="pso_data_validator.dvt_core_types,pso_data_validator.dvt_large_decimals",
+        count_cols="*",
+    )
+    assert len(config_managers) == 2
+    assert "dvt_core_types" in [_.source_table.lower() for _ in config_managers]
+    assert "dvt_large_decimals" in [_.source_table.lower() for _ in config_managers]
+
+
+@mock.patch(
+    "data_validation.state_manager.StateManager.get_connection_config",
+    new=mock_get_connection_config,
+)
+def test_column_multi_table_all_config_managers():
+    """Oracle to PostgreSQL test of multi-table schema.* validation command.
+
+    No need to actually execute the validations to confirm we get the correct number of config managers.
+    """
+    config_managers = column_validation_test_config_managers(
+        tc="pg-conn",
+        tables="pso_data_validator.*",
+        count_cols="*",
+    )
+    assert len(config_managers) > 2
+    assert "dvt_core_types" in [_.source_table.lower() for _ in config_managers]
+    assert "dvt_large_decimals" in [_.source_table.lower() for _ in config_managers]
+    assert "dvt_pangrams" in [_.source_table.lower() for _ in config_managers]
+
+
+@mock.patch(
+    "data_validation.state_manager.StateManager.get_connection_config",
+    new=mock_get_connection_config,
+)
 def test_schema_validation_identifiers():
     """Test schema validation on a table with special characters in table and column names."""
     parser = cli_tools.configure_arg_parser()
@@ -745,27 +778,12 @@
     df = run_test_from_cli_args(args)
     # With filter on failures the data frame should be empty
     assert len(df) == 0
-=======
-def test_column_multi_table_config_managers():
-    """Oracle to BigQuery test of multi-table validation command.
-
-    No need to actually execute the validations to confirm we get the correct number of config managers.
-    """
-    config_managers = column_validation_test_config_managers(
-        tables="pso_data_validator.dvt_core_types,pso_data_validator.dvt_large_decimals",
-        count_cols="*",
-    )
-    assert len(config_managers) == 2
-    assert "dvt_core_types" in [_.source_table.lower() for _ in config_managers]
-    assert "dvt_large_decimals" in [_.source_table.lower() for _ in config_managers]
->>>>>>> cbd9bbbc
-
-
-@mock.patch(
-    "data_validation.state_manager.StateManager.get_connection_config",
-    new=mock_get_connection_config,
-)
-<<<<<<< HEAD
+
+
+@mock.patch(
+    "data_validation.state_manager.StateManager.get_connection_config",
+    new=mock_get_connection_config,
+)
 def test_row_validation_identifiers():
     """Test row validation on a table with special characters in table and column names."""
     pytest.skip(
@@ -786,20 +804,4 @@
     )
     df = run_test_from_cli_args(args)
     # With filter on failures the data frame should be empty
-    assert len(df) == 0
-=======
-def test_column_multi_table_all_config_managers():
-    """Oracle to PostgreSQL test of multi-table schema.* validation command.
-
-    No need to actually execute the validations to confirm we get the correct number of config managers.
-    """
-    config_managers = column_validation_test_config_managers(
-        tc="pg-conn",
-        tables="pso_data_validator.*",
-        count_cols="*",
-    )
-    assert len(config_managers) > 2
-    assert "dvt_core_types" in [_.source_table.lower() for _ in config_managers]
-    assert "dvt_large_decimals" in [_.source_table.lower() for _ in config_managers]
-    assert "dvt_pangrams" in [_.source_table.lower() for _ in config_managers]
->>>>>>> cbd9bbbc
+    assert len(df) == 0