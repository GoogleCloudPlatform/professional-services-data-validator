-- Copyright 2023 Google LLC
--
-- Licensed under the Apache License, Version 2.0 (the "License");
-- you may not use this file except in compliance with the License.
-- You may obtain a copy of the License at
--
-- http://www.apache.org/licenses/LICENSE-2.0
--
-- Unless required by applicable law or agreed to in writing, software
-- distributed under the License is distributed on an "AS IS" BASIS,
-- WITHOUT WARRANTIES OR CONDITIONS OF ANY KIND, either express or implied.
-- See the License for the specific language governing permissions and
-- limitations under the License.

CREATE USER pso_data_validator IDENTIFIED BY pso_data_validator
DEFAULT TABLESPACE users QUOTA UNLIMITED ON users
ACCOUNT LOCK;

-- Existing Oracle integration test table
DROP TABLE pso_data_validator.items_price;
CREATE TABLE pso_data_validator.items_price
(ITEM_ID  NUMBER(10) NOT NULL
,PRICE    NUMBER
,CITY     VARCHAR2(50));
INSERT INTO pso_data_validator.items_price VALUES (2,200,'xyz');
INSERT INTO pso_data_validator.items_price VALUES (3,300,'xyz');
COMMIT;

-- Core data types test table, to be kept in sync with same table in other SQL engines
DROP TABLE pso_data_validator.dvt_core_types;
CREATE TABLE pso_data_validator.dvt_core_types
(   id              NUMBER(8) NOT NULL PRIMARY KEY
,   col_int8        NUMBER(2)
,   col_int16       NUMBER(4)
,   col_int32       NUMBER(9)
,   col_int64       NUMBER(18)
,   col_dec_20      NUMBER(20)
,   col_dec_38      NUMBER(38)
,   col_dec_10_2    NUMBER(10,2)
,   col_float32     BINARY_FLOAT
,   col_float64     BINARY_DOUBLE
,   col_varchar_30  VARCHAR(30)
,   col_char_2      CHAR(2)
,   col_string      VARCHAR(4000)
,   col_date        DATE
,   col_datetime    TIMESTAMP(3)
,   col_tstz        TIMESTAMP(3) WITH TIME ZONE
);
COMMENT ON TABLE pso_data_validator.dvt_core_types IS 'Core data types integration test table';

INSERT INTO pso_data_validator.dvt_core_types VALUES
(1,1,1,1,1
,12345678901234567890,1234567890123456789012345,123.11,123456.1,12345678.1
,'Hello DVT','A ','Hello DVT'
,DATE'1970-01-01',TIMESTAMP'1970-01-01 00:00:01'
,to_timestamp_tz('1970-01-01 00:00:01 -01:00','YYYY-MM-DD HH24:MI:SS TZH:TZM'));
INSERT INTO pso_data_validator.dvt_core_types VALUES
(2,2,2,2,2
,12345678901234567890,1234567890123456789012345,123.22,123456.2,12345678.2
,'Hello DVT','B','Hello DVT'
,DATE'1970-01-02',TIMESTAMP'1970-01-02 00:00:02'
,to_timestamp_tz('1970-01-02 00:00:02 -02:00','YYYY-MM-DD HH24:MI:SS TZH:TZM'));
INSERT INTO pso_data_validator.dvt_core_types VALUES
(3,3,3,3,3
,12345678901234567890,1234567890123456789012345,123.33,123456.3,12345678.3
,'Hello DVT','C ','Hello DVT'
,DATE'1970-01-03',TIMESTAMP'1970-01-03 00:00:03'
,to_timestamp_tz('1970-01-03 00:00:03 -03:00','YYYY-MM-DD HH24:MI:SS TZH:TZM'));
COMMIT;

<<<<<<< HEAD
DROP TABLE pso_data_validator.dvt_ora2pg_types;
CREATE TABLE pso_data_validator.dvt_ora2pg_types
(   id              NUMBER(8) NOT NULL PRIMARY KEY
,   col_num_4       NUMBER(4)
,   col_num_9       NUMBER(9)
,   col_num_18      NUMBER(18)
,   col_num_38      NUMBER(38)
,   col_num         NUMBER
,   col_num_10_2    NUMBER(10,2)
--,   col_num_6_m2    NUMBER(6,-2)
--,   col_num_3_5     NUMBER(3,5)
,   col_num_float   FLOAT
,   col_float32     BINARY_FLOAT
,   col_float64     BINARY_DOUBLE
,   col_varchar_30  VARCHAR2(30)
,   col_char_2      CHAR(2)
,   col_nvarchar_30 NVARCHAR2(30)
,   col_nchar_2     NCHAR(2)
,   col_date        DATE
,   col_ts          TIMESTAMP(6)
,   col_tstz        TIMESTAMP(6) WITH TIME ZONE
--,   col_tsltz       TIMESTAMP(6) WITH LOCAL TIME ZONE
,   col_raw         RAW(16)
,   col_clob        CLOB
,   col_nclob       NCLOB
);
COMMENT ON TABLE pso_data_validator.dvt_ora2pg_types IS 'Oracle to PostgreSQL integration test table';

-- Literals below match corresponding table in postgresql_test_tables.sql
INSERT INTO pso_data_validator.dvt_ora2pg_types VALUES
(1,1111,123456789,123456789012345678,1234567890123456789012345
,123.1,123.1
--,123400,0.001
,123.123,123456.1,12345678.1
,'Hello DVT','A ','Hello DVT','A '
,DATE'1970-01-01',TIMESTAMP'1970-01-01 00:00:01.123456'
,to_timestamp_tz('1970-01-01 00:00:01.123456 00:00','YYYY-MM-DD HH24:MI:SS.FF6 TZH:TZM')
--,to_timestamp_tz('1970-01-01 00:00:01.123456 00:00','YYYY-MM-DD HH24:MI:SS.FF6 TZH:TZM')
,UTL_RAW.CAST_TO_RAW('DVT'),'DVT A','DVT A'
);
INSERT INTO pso_data_validator.dvt_ora2pg_types VALUES
(2,2222,123456789,123456789012345678,1234567890123456789012345
,123.12,123.11
--,123400,0.002
,123.123,123456.1,12345678.1
,'Hello DVT','B ','Hello DVT','B '
,DATE'1970-01-02',TIMESTAMP'1970-01-02 00:00:01.123456'
,to_timestamp_tz('1970-01-02 00:00:02.123456 -02:00','YYYY-MM-DD HH24:MI:SS.FF6 TZH:TZM')
--,to_timestamp_tz('1970-01-02 00:00:02.123456 -02:00','YYYY-MM-DD HH24:MI:SS.FF6 TZH:TZM')
,UTL_RAW.CAST_TO_RAW('DVT'),'DVT B','DVT B'
);
INSERT INTO pso_data_validator.dvt_ora2pg_types VALUES
(3,3333,123456789,123456789012345678,1234567890123456789012345
,123.123,123.11
--,123400,0.003
,123.123,123456.1,12345678.1
,'Hello DVT','C ','Hello DVT','C '
,DATE'1970-01-03',TIMESTAMP'1970-01-03 00:00:01.123456'
,to_timestamp_tz('1970-01-03 00:00:03.123456 -03:00','YYYY-MM-DD HH24:MI:SS.FF6 TZH:TZM')
--,to_timestamp_tz('1970-01-03 00:00:03.123456 -03:00','YYYY-MM-DD HH24:MI:SS.FF6 TZH:TZM')
,UTL_RAW.CAST_TO_RAW('DVT'),'DVT C','DVT C'
);
COMMIT;
=======
DROP TABLE pso_data_validator.dvt_null_not_null;
CREATE TABLE pso_data_validator.dvt_null_not_null
(   col_nn             TIMESTAMP(0) NOT NULL
,   col_nullable       TIMESTAMP(0)
,   col_src_nn_trg_n   TIMESTAMP(0) NOT NULL
,   col_src_n_trg_nn   TIMESTAMP(0)
);
COMMENT ON TABLE pso_data_validator.dvt_null_not_null IS 'Nullable integration test table, Oracle is assumed to be a DVT source (not target).';
>>>>>>> 6de99216
<|MERGE_RESOLUTION|>--- conflicted
+++ resolved
@@ -68,7 +68,15 @@
 ,to_timestamp_tz('1970-01-03 00:00:03 -03:00','YYYY-MM-DD HH24:MI:SS TZH:TZM'));
 COMMIT;
 
-<<<<<<< HEAD
+DROP TABLE pso_data_validator.dvt_null_not_null;
+CREATE TABLE pso_data_validator.dvt_null_not_null
+(   col_nn             TIMESTAMP(0) NOT NULL
+,   col_nullable       TIMESTAMP(0)
+,   col_src_nn_trg_n   TIMESTAMP(0) NOT NULL
+,   col_src_n_trg_nn   TIMESTAMP(0)
+);
+COMMENT ON TABLE pso_data_validator.dvt_null_not_null IS 'Nullable integration test table, Oracle is assumed to be a DVT source (not target).';
+
 DROP TABLE pso_data_validator.dvt_ora2pg_types;
 CREATE TABLE pso_data_validator.dvt_ora2pg_types
 (   id              NUMBER(8) NOT NULL PRIMARY KEY
@@ -131,14 +139,4 @@
 --,to_timestamp_tz('1970-01-03 00:00:03.123456 -03:00','YYYY-MM-DD HH24:MI:SS.FF6 TZH:TZM')
 ,UTL_RAW.CAST_TO_RAW('DVT'),'DVT C','DVT C'
 );
-COMMIT;
-=======
-DROP TABLE pso_data_validator.dvt_null_not_null;
-CREATE TABLE pso_data_validator.dvt_null_not_null
-(   col_nn             TIMESTAMP(0) NOT NULL
-,   col_nullable       TIMESTAMP(0)
-,   col_src_nn_trg_n   TIMESTAMP(0) NOT NULL
-,   col_src_n_trg_nn   TIMESTAMP(0)
-);
-COMMENT ON TABLE pso_data_validator.dvt_null_not_null IS 'Nullable integration test table, Oracle is assumed to be a DVT source (not target).';
->>>>>>> 6de99216
+COMMIT;