--- conflicted
+++ resolved
@@ -491,12 +491,8 @@
 
     # TODO: this value is 0 because a COUNT() on now rows returns Null.
     # When calc fields is released, we could COALESCE(COUNT(), 0) to avoid this
-<<<<<<< HEAD
     non_match_df = result_df[result_df["source_column_name"] != "length_text_constant"]
     assert non_match_df["difference"].sum() == 0
-=======
-    assert validation_df["difference"].sum() == 0
->>>>>>> 4e0f39d2
 
     expected_date_result = '{"date_value": "%s", "id": "11"}' % str(
         datetime.now().date()
@@ -518,14 +514,7 @@
 
     client = module_under_test.DataValidation(SAMPLE_ROW_CONFIG)
     result_df = client.execute()
-    validation_df = result_df[result_df["validation_name"] == "count_text_value"]
-
     expected_date_result = '{"date_value": "%s"}' % str(datetime.now().date())
-<<<<<<< HEAD
     assert expected_date_result == result_df["group_by_columns"].max()
     smart_count_df = result_df[result_df["validation_name"] == "count_text_value"]
-    assert smart_count_df["difference"].sum() == 100
-=======
-    assert expected_date_result == validation_df["group_by_columns"].max()
-    assert validation_df["difference"].sum() == 100
->>>>>>> 4e0f39d2
+    assert smart_count_df["difference"].sum() == 100