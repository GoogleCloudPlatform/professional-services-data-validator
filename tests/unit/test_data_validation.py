# Copyright 2020 Google LLC
#
# Licensed under the Apache License, Version 2.0 (the "License");
# you may not use this file except in compliance with the License.
# You may obtain a copy of the License at
#
#      http://www.apache.org/licenses/LICENSE-2.0
#
# Unless required by applicable law or agreed to in writing, software
# distributed under the License is distributed on an "AS IS" BASIS,
# WITHOUT WARRANTIES OR CONDITIONS OF ANY KIND, either express or implied.
# See the License for the specific language governing permissions and
# limitations under the License.

import json
import numpy
import pandas
import pytest
import random
from datetime import datetime, timedelta

from ibis.backends.pandas.client import PandasClient

from data_validation import consts, exceptions

SOURCE_TABLE_FILE_PATH = "source_table_data.json"
TARGET_TABLE_FILE_PATH = "target_table_data.json"

SOURCE_CONN_CONFIG = {
    "source_type": "Pandas",
    "table_name": "my_table",
    "file_path": SOURCE_TABLE_FILE_PATH,
    "file_type": "json",
}

TARGET_CONN_CONFIG = {
    "source_type": "Pandas",
    "table_name": "my_table",
    "file_path": TARGET_TABLE_FILE_PATH,
    "file_type": "json",
}

ORACLE_CONN_CONFIG = {
    "source_type": "Oracle",
    "host": "127.0.0.1",
    "port": 1521,
}

SAMPLE_CONFIG = {
    # BigQuery Specific Connection Config
    "source_conn": SOURCE_CONN_CONFIG,
    "target_conn": TARGET_CONN_CONFIG,
    # Validation Type
    consts.CONFIG_TYPE: "Column",
    # Configuration Required Depending on Validator Type
    "schema_name": None,
    "table_name": "my_table",
    "target_schema_name": None,
    "target_table_name": "my_table",
    consts.CONFIG_GROUPED_COLUMNS: [],
    consts.CONFIG_AGGREGATES: [
        {
            "source_column": "col_a",
            "target_column": "col_a",
            "field_alias": "count_col_a",
            "type": "count",
        },
        {
            "source_column": "col_b",
            "target_column": "col_b",
            "field_alias": "count_col_b",
            "type": "count",
        },
    ],
    consts.CONFIG_THRESHOLD: 0.0,
    consts.CONFIG_RESULT_HANDLER: None,
}

SAMPLE_THRESHOLD_CONFIG = {
    # BigQuery Specific Connection Config
    "source_conn": SOURCE_CONN_CONFIG,
    "target_conn": TARGET_CONN_CONFIG,
    # Validation Type
    consts.CONFIG_TYPE: "Column",
    # Configuration Required Depending on Validator Type
    "schema_name": None,
    "table_name": "my_table",
    "target_schema_name": None,
    "target_table_name": "my_table",
    consts.CONFIG_GROUPED_COLUMNS: [],
    consts.CONFIG_AGGREGATES: [
        {
            "source_column": "col_a",
            "target_column": "col_a",
            "field_alias": "count_col_a",
            "type": "count",
        },
        {
            "source_column": "col_b",
            "target_column": "col_b",
            "field_alias": "count_col_b",
            "type": "count",
        },
    ],
    consts.CONFIG_THRESHOLD: 150.0,
    consts.CONFIG_RESULT_HANDLER: None,
}

SAMPLE_ROW_CONFIG = {
    # BigQuery Specific Connection Config
    "source_conn": SOURCE_CONN_CONFIG,
    "target_conn": TARGET_CONN_CONFIG,
    # Validation Type
    consts.CONFIG_TYPE: "Row",
    consts.CONFIG_MAX_RECURSIVE_QUERY_SIZE: 50,
    # Configuration Required Depending on Validator Type
    "schema_name": None,
    "table_name": "my_table",
    "target_schema_name": None,
    "target_table_name": "my_table",
    consts.CONFIG_GROUPED_COLUMNS: [
        {
            consts.CONFIG_FIELD_ALIAS: "date_value",
            consts.CONFIG_SOURCE_COLUMN: "date_value",
            consts.CONFIG_TARGET_COLUMN: "date_value",
            consts.CONFIG_CAST: "date",
        },
    ],
    consts.CONFIG_PRIMARY_KEYS: [
        {
            consts.CONFIG_FIELD_ALIAS: "id",
            consts.CONFIG_SOURCE_COLUMN: "id",
            consts.CONFIG_TARGET_COLUMN: "id",
            consts.CONFIG_CAST: None,
        },
    ],
    consts.CONFIG_AGGREGATES: [
        {
            "source_column": "text_value",
            "target_column": "text_value",
            "field_alias": "count_text_value",
            "type": "count",
        },
    ],
    consts.CONFIG_RESULT_HANDLER: None,
}

SAMPLE_ROW_CALC_CONFIG = {
    # BigQuery Specific Connection Config
    "source_conn": SOURCE_CONN_CONFIG,
    "target_conn": TARGET_CONN_CONFIG,
    # Validation Type
    consts.CONFIG_TYPE: "Row",
    consts.CONFIG_MAX_RECURSIVE_QUERY_SIZE: 50,
    # Configuration Required Depending on Validator Type
    "schema_name": None,
    "table_name": "my_table",
    "target_schema_name": None,
    "target_table_name": "my_table",
    consts.CONFIG_GROUPED_COLUMNS: [
        {
            consts.CONFIG_FIELD_ALIAS: "date_value",
            consts.CONFIG_SOURCE_COLUMN: "date_value",
            consts.CONFIG_TARGET_COLUMN: "date_value",
            consts.CONFIG_CAST: "date",
        },
    ],
    consts.CONFIG_PRIMARY_KEYS: [
        {
            consts.CONFIG_FIELD_ALIAS: "id",
            consts.CONFIG_SOURCE_COLUMN: "id",
            consts.CONFIG_TARGET_COLUMN: "id",
            consts.CONFIG_CAST: None,
        },
    ],
    consts.CONFIG_CALCULATED_FIELDS: [
        {
            "source_calculated_columns": ["text_constant"],
            "target_calculated_columns": ["text_constant"],
            "field_alias": "length_text_constant",
            "type": "length",
            "depth": 0,
        },
        {
            "source_calculated_columns": ["text_constant"],
            "target_calculated_columns": ["text_constant"],
            "field_alias": "upper_text_constant",
            "type": "upper",
            "depth": 0,
        },
        {
            "source_calculated_columns": [
                "length_text_constant",
                "upper_text_constant",
            ],
            "target_calculated_columns": [
                "length_text_constant",
                "upper_text_constant",
            ],
            "field_alias": "concat_multi",
            "type": "concat",
            "depth": 1,
        },
        {
            "source_calculated_columns": ["concat_multi"],
            "target_calculated_columns": ["concat_multi"],
            "field_alias": "concat_length",
            "type": "length",
            "depth": 2,
        },
    ],
    consts.CONFIG_AGGREGATES: [
        # {
        #     "source_column": "text_value",
        #     "target_column": "text_value",
        #     "field_alias": "count_text_value",
        #     "type": "count",
        # },
        {
            "source_column": "length_text_constant",
            "target_column": "length_text_constant",
            "field_alias": "sum_length",
            "type": "sum",
        },
        {
            "source_column": "concat_length",
            "target_column": "concat_length",
            "field_alias": "sum_concat_length",
            "type": "sum",
        },
    ],
    consts.CONFIG_RESULT_HANDLER: None,
}


JSON_DATA = """[{"col_a":0,"col_b":"a"},{"col_a":1,"col_b":"b"}]"""
JSON_COLA_ZERO_DATA = """[{"col_a":null,"col_b":"a"}]"""
JSON_BAD_DATA = """[{"col_a":0,"col_b":"a"},{"col_a":1,"col_b":"b"},{"col_a":2,"col_b":"c"},{"col_a":3,"col_b":"d"},{"col_a":4,"col_b":"e"}]"""


STRING_CONSTANT = "constant"

SOURCE_QUERY_DATA = [
    {
        "date": "2020-01-01",
        "int_val": 1,
        "double_val": 2.3,
        "text_constant": STRING_CONSTANT,
        "text_val": "hello",
        "text_val_two": "goodbye",
    }
]
SOURCE_DF = pandas.DataFrame(SOURCE_QUERY_DATA)
JOIN_ON_FIELDS = ["date"]
NON_OBJECT_FIELDS = pandas.Index(["int_val", "double_val"])

RANDOM_STRINGS = ["a", "b", "c", "d", None]
RANDOM_STRINGS = ["a", "b", "c", "d"]


@pytest.fixture
def module_under_test():
    import data_validation.data_validation

    return data_validation.data_validation


def _create_table_file(table_path, data):
    """ Create JSON File """
    with open(table_path, "w") as f:
        f.write(data)


def _generate_fake_data(
    rows=10, initial_id=0, second_range=60 * 60 * 24, int_range=100, random_strings=None
):
    """Return a list of dicts with given number of rows.

    Data Keys:
        id: a unique int per row
        timestamp_value: a random timestamp in the past {second_range} back
        date_value: a random date in the past {second_range} back
        int_value: a random int value inside 0 to {int_range}
        text_value: a random string from supplied list
    """
    data = []
    random_strings = random_strings or RANDOM_STRINGS
    for i in range(initial_id, initial_id + rows):
        rand_seconds = random.randint(0, second_range)
        rand_timestamp = datetime.now() - timedelta(seconds=rand_seconds)
        rand_date = rand_timestamp.date()

        row = {
            "id": i,
            "date_value": rand_date,
            "timestamp_value": rand_timestamp,
            "int_value": random.randint(0, int_range),
            "text_constant": STRING_CONSTANT,
            "text_value": random.choice(random_strings),
            "text_value_two": random.choice(random_strings),
        }
        data.append(row)

    return data


def _get_fake_json_data(data):
    for row in data:
        row["date_value"] = str(row["date_value"])
        row["timestamp_value"] = str(row["timestamp_value"])
        row["text_constant"] = row["text_constant"]
        row["text_value"] = row["text_value"]
        row["text_value_two"] = row["text_value_two"]

    return json.dumps(data)


def test_import(module_under_test):
    assert True


def test_data_validation_client(module_under_test, fs):
    """ Test getting a Data Validation Client """
    _create_table_file(SOURCE_TABLE_FILE_PATH, JSON_DATA)
    _create_table_file(TARGET_TABLE_FILE_PATH, JSON_DATA)

    client = module_under_test.DataValidation(SAMPLE_CONFIG)
    result_df = client.execute()
    assert int(result_df.source_agg_value[0]) == 2


def test_get_pandas_schema(module_under_test):
    """ Test extracting pandas schema from dataframes for Ibis Pandas."""
    pandas_schema = module_under_test.DataValidation._get_pandas_schema(
        SOURCE_DF, SOURCE_DF, JOIN_ON_FIELDS
    )

    assert (pandas_schema.index == NON_OBJECT_FIELDS).all()


def test_zero_source_value(module_under_test, fs):
    _create_table_file(SOURCE_TABLE_FILE_PATH, JSON_COLA_ZERO_DATA)
    _create_table_file(TARGET_TABLE_FILE_PATH, JSON_DATA)

    client = module_under_test.DataValidation(SAMPLE_CONFIG)
    result_df = client.execute()

    col_a_result_df = result_df[result_df.validation_name == "count_col_a"]
    col_a_pct_diff = col_a_result_df.pct_difference.values[0]

    assert col_a_pct_diff == 100


def test_zero_target_value(module_under_test, fs):
    _create_table_file(SOURCE_TABLE_FILE_PATH, JSON_DATA)
    _create_table_file(TARGET_TABLE_FILE_PATH, JSON_COLA_ZERO_DATA)

    client = module_under_test.DataValidation(SAMPLE_CONFIG)
    result_df = client.execute()

    col_a_result_df = result_df[result_df.validation_name == "count_col_a"]
    col_a_pct_diff = col_a_result_df.pct_difference.values[0]

    assert col_a_pct_diff == -100


def test_zero_both_values(module_under_test, fs):
    _create_table_file(SOURCE_TABLE_FILE_PATH, JSON_COLA_ZERO_DATA)
    _create_table_file(TARGET_TABLE_FILE_PATH, JSON_COLA_ZERO_DATA)

    client = module_under_test.DataValidation(SAMPLE_CONFIG)
    result_df = client.execute()

    col_a_result_df = result_df[result_df.validation_name == "count_col_a"]
    col_a_pct_diff = col_a_result_df.pct_difference.values[0]

    assert numpy.isnan(col_a_pct_diff)


def test_status_success_validation(module_under_test, fs):
    _create_table_file(SOURCE_TABLE_FILE_PATH, JSON_DATA)
    _create_table_file(TARGET_TABLE_FILE_PATH, JSON_DATA)

    client = module_under_test.DataValidation(SAMPLE_CONFIG)
    result_df = client.execute()

    col_a_result_df = result_df[result_df.validation_name == "count_col_a"]
    col_a_pct_threshold = col_a_result_df.pct_threshold.values[0]
    col_a_status = col_a_result_df.status.values[0]

    assert col_a_pct_threshold == 0.0
    assert col_a_status == "success"


def test_status_fail_validation(module_under_test, fs):
    _create_table_file(SOURCE_TABLE_FILE_PATH, JSON_DATA)
    _create_table_file(TARGET_TABLE_FILE_PATH, JSON_COLA_ZERO_DATA)

    client = module_under_test.DataValidation(SAMPLE_CONFIG)
    result_df = client.execute()

    col_a_result_df = result_df[result_df.validation_name == "count_col_a"]
    col_a_pct_threshold = col_a_result_df.pct_threshold.values[0]
    col_a_status = col_a_result_df.status.values[0]

    assert col_a_pct_threshold == 0.0
    assert col_a_status == "fail"


def test_threshold_equals_diff(module_under_test, fs):
    _create_table_file(SOURCE_TABLE_FILE_PATH, JSON_DATA)
    _create_table_file(TARGET_TABLE_FILE_PATH, JSON_BAD_DATA)

    client = module_under_test.DataValidation(SAMPLE_THRESHOLD_CONFIG)
    result_df = client.execute()

    col_a_result_df = result_df[result_df.validation_name == "count_col_a"]
    col_a_pct_diff = col_a_result_df.pct_difference.values[0]
    col_a_pct_threshold = col_a_result_df.pct_threshold.values[0]
    col_a_status = col_a_result_df.status.values[0]

    assert col_a_pct_diff == 150.0
    assert col_a_pct_threshold == 150.0
    assert col_a_status == "success"


def test_get_pandas_data_client(module_under_test, fs):
    conn_config = SAMPLE_CONFIG["source_conn"]
    _create_table_file(SOURCE_TABLE_FILE_PATH, JSON_DATA)
    ibis_client = module_under_test.DataValidation.get_data_client(conn_config)

    assert isinstance(ibis_client, PandasClient)


def test_get_oracle_data_client(module_under_test):
    with pytest.raises(
        exceptions.DataClientConnectionFailure, match=r".*pip install cx_Oracle"
    ):
        module_under_test.DataValidation.get_data_client(ORACLE_CONN_CONFIG)


def test_row_level_validation_perfect_match(module_under_test, fs):
    data = _generate_fake_data(second_range=0)
    json_data = _get_fake_json_data(data)

    _create_table_file(SOURCE_TABLE_FILE_PATH, json_data)
    _create_table_file(TARGET_TABLE_FILE_PATH, json_data)

    client = module_under_test.DataValidation(SAMPLE_ROW_CONFIG)
    result_df = client.execute()

    expected_date_result = '{"date_value": "%s"}' % str(datetime.now().date())
    assert expected_date_result == result_df["group_by_columns"].max()

    assert result_df["difference"].sum() == 0


def test_calc_field_validation_calc_match(module_under_test, fs):
    num_rows = 100
    data = _generate_fake_data(rows=num_rows, second_range=0)
    json_data = _get_fake_json_data(data)

    _create_table_file(SOURCE_TABLE_FILE_PATH, json_data)
    _create_table_file(TARGET_TABLE_FILE_PATH, json_data)

    client = module_under_test.DataValidation(SAMPLE_ROW_CALC_CONFIG)
    result_df = client.execute()
    calc_val_df = result_df[result_df["validation_name"] == "sum_length"]
    calc_val_df2 = result_df[result_df["validation_name"] == "sum_concat_length"]

    assert calc_val_df["source_agg_value"].sum() == str(num_rows * len(STRING_CONSTANT))

    assert calc_val_df2["source_agg_value"].sum() == str(
        num_rows * (len(STRING_CONSTANT + "," + str(len(STRING_CONSTANT))))
    )


def test_row_level_validation_non_matching(module_under_test, fs):
    data = _generate_fake_data(rows=10, second_range=0)
    trg_data = _generate_fake_data(initial_id=11, rows=1, second_range=0)

    source_json_data = _get_fake_json_data(data)
    target_json_data = _get_fake_json_data(data + trg_data)

    _create_table_file(SOURCE_TABLE_FILE_PATH, source_json_data)
    _create_table_file(TARGET_TABLE_FILE_PATH, target_json_data)

    client = module_under_test.DataValidation(SAMPLE_ROW_CONFIG, verbose=True)
    result_df = client.execute()
    validation_df = result_df[result_df["validation_name"] == "count_text_value"]

    # TODO: this value is 0 because a COUNT() on now rows returns Null.
    # When calc fields is released, we could COALESCE(COUNT(), 0) to avoid this
    assert result_df["difference"].sum() == 0

    expected_date_result = '{"date_value": "%s", "id": "11"}' % str(
        datetime.now().date()
    )
    grouped_column = validation_df[validation_df["difference"].isnull()][
        "group_by_columns"
    ].max()
    assert expected_date_result == grouped_column


def test_row_level_validation_smart_count(module_under_test, fs):
    data = _generate_fake_data(rows=100, second_range=0)

    source_json_data = _get_fake_json_data(data)
    target_json_data = _get_fake_json_data(data + data)

    _create_table_file(SOURCE_TABLE_FILE_PATH, source_json_data)
    _create_table_file(TARGET_TABLE_FILE_PATH, target_json_data)

    client = module_under_test.DataValidation(SAMPLE_ROW_CONFIG)
    result_df = client.execute()
    expected_date_result = '{"date_value": "%s"}' % str(datetime.now().date())
<<<<<<< HEAD
    assert expected_date_result == result_df["group_by_columns"].max()
    smart_count_df = result_df[result_df["validation_name"] == "count_text_value"]
    assert smart_count_df["difference"].sum() == 100
=======
    assert expected_date_result == validation_df["group_by_columns"].max()
    assert validation_df["difference"].sum() == 100


def test_row_level_validation_multiple_aggregations(module_under_test, fs):
    data = _generate_fake_data(rows=10, second_range=0)
    trg_data = _generate_fake_data(initial_id=11, rows=1, second_range=0)

    source_json_data = _get_fake_json_data(data)
    target_json_data = _get_fake_json_data(data + trg_data)

    _create_table_file(SOURCE_TABLE_FILE_PATH, source_json_data)
    _create_table_file(TARGET_TABLE_FILE_PATH, target_json_data)

    client = module_under_test.DataValidation(SAMPLE_ROW_CONFIG, verbose=True)
    result_df = client.execute()
    validation_df = result_df[result_df["validation_name"] == "count_text_value"]

    # Expect 11 rows, one for each PK value
    assert len(validation_df) == 11
    assert validation_df["source_agg_value"].astype(float).sum() == 10
    assert validation_df["target_agg_value"].astype(float).sum() == 11
>>>>>>> 1c7b4249
<|MERGE_RESOLUTION|>--- conflicted
+++ resolved
@@ -514,13 +514,10 @@
     client = module_under_test.DataValidation(SAMPLE_ROW_CONFIG)
     result_df = client.execute()
     expected_date_result = '{"date_value": "%s"}' % str(datetime.now().date())
-<<<<<<< HEAD
+
     assert expected_date_result == result_df["group_by_columns"].max()
     smart_count_df = result_df[result_df["validation_name"] == "count_text_value"]
     assert smart_count_df["difference"].sum() == 100
-=======
-    assert expected_date_result == validation_df["group_by_columns"].max()
-    assert validation_df["difference"].sum() == 100
 
 
 def test_row_level_validation_multiple_aggregations(module_under_test, fs):
@@ -540,5 +537,4 @@
     # Expect 11 rows, one for each PK value
     assert len(validation_df) == 11
     assert validation_df["source_agg_value"].astype(float).sum() == 10
-    assert validation_df["target_agg_value"].astype(float).sum() == 11
->>>>>>> 1c7b4249
+    assert validation_df["target_agg_value"].astype(float).sum() == 11