--- conflicted
+++ resolved
@@ -19,13 +19,10 @@
 import random
 from datetime import datetime, timedelta
 
-<<<<<<< HEAD
-from data_validation import consts
-=======
 from ibis.backends.pandas.client import PandasClient
 
 from data_validation import consts, exceptions
->>>>>>> 8bb1f494
+
 
 SOURCE_TABLE_FILE_PATH = "source_table_data.json"
 TARGET_TABLE_FILE_PATH = "target_table_data.json"
