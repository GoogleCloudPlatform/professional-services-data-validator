--- conflicted
+++ resolved
@@ -689,8 +689,6 @@
                     "pct_difference": [_NAN],
                     "pct_threshold": [0.0],
                     "validation_status": [consts.VALIDATION_STATUS_FAIL],
-<<<<<<< HEAD
-=======
                     "labels": [[("name", "test_label")]],
                 }
             ),
@@ -736,7 +734,6 @@
                     "pct_difference": [_NAN],
                     "pct_threshold": [0.0],
                     "validation_status": [consts.VALIDATION_STATUS_SUCCESS],
->>>>>>> 20510395
                     "labels": [[("name", "test_label")]],
                 }
             ),
