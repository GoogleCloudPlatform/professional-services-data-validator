--- conflicted
+++ resolved
@@ -373,9 +373,6 @@
     )
 
 
-<<<<<<< HEAD
-def test_execute(module_under_test, ibis_pandas, fs):
-=======
 # Testing for allow list functionality, covers allowing multiple vallues for a same datatype.
 def test_schema_validation_matching_allowlist_columns(module_under_test):
     source_fields = {
@@ -449,7 +446,6 @@
 
 
 def test_execute(module_under_test, fs):
->>>>>>> ba641e03
     num_rows = 1
     source_data = _generate_fake_data(rows=num_rows, second_range=0)
     _create_table_file(SOURCE_TABLE_FILE_PATH, _get_fake_json_data(source_data))
