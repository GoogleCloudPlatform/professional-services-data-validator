--- conflicted
+++ resolved
@@ -295,7 +295,6 @@
     assert handler._table_id == "dataset.table_name"
 
 
-<<<<<<< HEAD
 def test_get_primary_keys_list(module_under_test):
     config_manager = module_under_test.ConfigManager(
         SAMPLE_CONFIG, MockIbisClient(), MockIbisClient(), verbose=False
@@ -316,7 +315,8 @@
     ]
     res = config_manager.get_primary_keys_list()
     assert res == ["id", "sample_id"]
-=======
+
+
 def test_dependent_aliases(module_under_test):
     config_manager = module_under_test.ConfigManager(
         SAMPLE_ROW_CONFIG, MockIbisClient(), MockIbisClient(), verbose=False
@@ -329,5 +329,4 @@
         "station_id",
         "location",
         "bike",
-    ]
->>>>>>> 8106523a
+    ]