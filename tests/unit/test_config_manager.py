--- conflicted
+++ resolved
@@ -152,7 +152,6 @@
     assert not aggregate_configs
 
 
-<<<<<<< HEAD
 def test_build_config_count_aggregate(module_under_test):
     config_manager = module_under_test.ConfigManager(
         SAMPLE_CONFIG, MockIbisClient(), MockIbisClient(), verbose=False
@@ -163,11 +162,11 @@
     assert agg[consts.CONFIG_TARGET_COLUMN] is None
     assert agg[consts.CONFIG_FIELD_ALIAS] == "count"
     assert agg[consts.CONFIG_TYPE] == "count"
-=======
+
+
 def test_get_yaml_validation_block(module_under_test):
     config_manager = module_under_test.ConfigManager(
         SAMPLE_CONFIG, MockIbisClient(), MockIbisClient(), verbose=False
     )
     yaml_config = config_manager.get_yaml_validation_block()
-    assert yaml_config[consts.CONFIG_TYPE] == SAMPLE_CONFIG[consts.CONFIG_TYPE]
->>>>>>> 25d901d1
+    assert yaml_config[consts.CONFIG_TYPE] == SAMPLE_CONFIG[consts.CONFIG_TYPE]