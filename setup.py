# Copyright 2020 Google LLC
#
# Licensed under the Apache License, Version 2.0 (the "License");
# you may not use this file except in compliance with the License.
# You may obtain a copy of the License at
#
#      http://www.apache.org/licenses/LICENSE-2.0
#
# Unless required by applicable law or agreed to in writing, software
# distributed under the License is distributed on an "AS IS" BASIS,
# WITHOUT WARRANTIES OR CONDITIONS OF ANY KIND, either express or implied.
# See the License for the specific language governing permissions and
# limitations under the License.

import os

import setuptools

name = "google-pso-data-validator"
description = "A package to enable easy data validation"
version = "2.9.0"
release_status = "Development Status :: 3 - Alpha"

with open("README.md", "r") as fh:
    long_description = fh.read()

dependencies = [
    # Dependency corrections from our requirements
    "attrs==20.3.0",
    "grpcio==1.47.0",
    "lazy-object-proxy==1.7.1",
    "marshmallow==3.10.0",
    # Core dependencies
    "google-api-python-client==1.12.8",
    "ibis-framework==1.4.0",
    "ibis-bigquery==1.0.0",
    "impyla==0.17.0",
    "SQLAlchemy==1.3.22",
    "PyMySQL==1.0.2",
    "psycopg2-binary==2.9.3",
    "PyYAML==6.0",
    "pandas==1.3.5",
    "proto-plus==1.13.0",
    "pyarrow==6.0.1",
    "pydata-google-auth==1.1.0",
    "google-cloud-bigquery==2.30.0",
    "google-cloud-bigquery-storage==2.3.0",
    "google-cloud-spanner==3.1.0",
    "google-cloud-storage==1.42.2",
    "setuptools>=34.0.0",
    "jellyfish==0.8.2",
    "tabulate==0.8.9",
    "Flask==2.0.2",
<<<<<<< HEAD
    "google-cloud-secret-manager<=2.15.0",
=======
    "parsy==2.0",
>>>>>>> b1141de4
]

extras_require = {
    "apache-airflow": "1.10.11",
    "pyspark": "3.0.0",
}

packages = [
    "data_validation",
    "data_validation.query_builder",
    "data_validation.result_handlers",
]
packages += [
    "third_party.ibis.{}".format(path)
    for path in setuptools.find_packages(where=os.path.join("third_party", "ibis"))
]

setuptools.setup(
    name=name,
    description=description,
    version=version,
    author="Dylan Hercher",
    author_email="dhercher@google.com",
    long_description=long_description,
    long_description_content_type="text/markdown",
    url="https://github.com/pypa/sampleproject",
    packages=packages,
    classifiers=[
        release_status,
        "License :: OSI Approved :: Apache Software License",
        "Programming Language :: Python",
        "Programming Language :: Python :: 3.7",
        "Programming Language :: Python :: 3.8",
        "Programming Language :: Python :: 3.9",
        "Operating System :: OS Independent",
    ],
    python_requires=">=3.7",
    install_requires=dependencies,
    extras_require=extras_require,
    entry_points={
        "console_scripts": [
            "data-validation=data_validation.__main__:main",
        ]
    },
)<|MERGE_RESOLUTION|>--- conflicted
+++ resolved
@@ -51,11 +51,8 @@
     "jellyfish==0.8.2",
     "tabulate==0.8.9",
     "Flask==2.0.2",
-<<<<<<< HEAD
+    "parsy==2.0",
     "google-cloud-secret-manager<=2.15.0",
-=======
-    "parsy==2.0",
->>>>>>> b1141de4
 ]
 
 extras_require = {
