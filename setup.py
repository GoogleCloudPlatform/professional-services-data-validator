--- conflicted
+++ resolved
@@ -19,11 +19,7 @@
 name = "google-pso-data-validator"
 description = "A package to enable easy data validation"
 version = "2.9.0"
-<<<<<<< HEAD
 release_status = "Development Status :: 5 - Production/Stable"
-=======
-release_status = "Development Status :: 3 - Alpha"
->>>>>>> efce0b83
 
 with open("README.md", "r") as fh:
     long_description = fh.read()
