--- conflicted
+++ resolved
@@ -275,15 +275,11 @@
   [--exclusion-columns or -ec EXCLUSION_COLUMNS]
                         Comma separated list of columns to be excluded from the schema validation, e.g.: col_a,col_b.
   [--allow-list or -al ALLOW_LIST]
-<<<<<<< HEAD
-                        Comma separated list of data-type mappings of source and destination data sources which will be validated in case of missing data types in destination data source. e.g: "decimal(4,2):decimal(5,4),!string:string"                 
-=======
                         Comma separated list of data-type mappings of source and destination data sources which will be validated in case of missing data types in destination data source. e.g: "decimal(4,2):decimal(5,4),string[non-nullable]:string"
   [--allow-list-file ALLOW_LIST_FILE, -alf ALLOW_LIST_FILE]
                         YAML file containing default --allow-list mappings. Can be used in conjunction with --allow-list.
                         e.g.: samples/allow_list/oracle_to_bigquery.yaml or gs://dvt-allow-list-files/oracle_to_bigquery.yaml
                         See example files in samples/allow_list/.
->>>>>>> ba641e03
 ```
 
 #### Custom Query Column Validations
