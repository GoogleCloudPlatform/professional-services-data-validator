# Data Validation Tool

The Data Validation Tool is an open sourced Python CLI tool based on the
[Ibis framework](https://ibis-project.org/docs/)
that compares heterogeneous data source tables with multi-leveled validation
functions.

Data validation is a critical step in a data warehouse, database, or data lake
migration project where data from both the source and the target tables are
compared to ensure they are matched and correct after each migration step
(e.g. data and schema migration, SQL script translation, ETL migration, etc.).
The Data Validation Tool (DVT) provides an automated and repeatable solution to
perform this task.

DVT supports the following validations:
* Column validation (count, sum, avg, min, max, stddev, group by)
* Row validation (Not supported for FileSystem connections)
* Schema validation
* Custom Query validation
* Ad hoc SQL exploration

DVT supports the following connection types:

*   [AlloyDB](https://github.com/GoogleCloudPlatform/professional-services-data-validator/blob/develop/docs/connections.md#alloydb)
*   [BigQuery](https://github.com/GoogleCloudPlatform/professional-services-data-validator/blob/develop/docs/connections.md#google-bigquery)
*   [DB2](https://github.com/GoogleCloudPlatform/professional-services-data-validator/blob/develop/docs/connections.md#db2)
*   [FileSystem](https://github.com/GoogleCloudPlatform/professional-services-data-validator/blob/develop/docs/connections.md#filesystem)
*   [Hive](https://github.com/GoogleCloudPlatform/professional-services-data-validator/blob/develop/docs/connections.md#hive)
*   [Impala](https://github.com/GoogleCloudPlatform/professional-services-data-validator/blob/develop/docs/connections.md#impala)
*   [MSSQL](https://github.com/GoogleCloudPlatform/professional-services-data-validator/blob/develop/docs/connections.md#mssql-server)
*   [MySQL](https://github.com/GoogleCloudPlatform/professional-services-data-validator/blob/develop/docs/connections.md#mysql)
*   [Oracle](https://github.com/GoogleCloudPlatform/professional-services-data-validator/blob/develop/docs/connections.md#oracle)
*   [Postgres](https://github.com/GoogleCloudPlatform/professional-services-data-validator/blob/develop/docs/connections.md#postgres)
*   [Redshift](https://github.com/GoogleCloudPlatform/professional-services-data-validator/blob/develop/docs/connections.md#redshift)
*   [Spanner](https://github.com/GoogleCloudPlatform/professional-services-data-validator/blob/develop/docs/connections.md#google-spanner)
*   [Teradata](https://github.com/GoogleCloudPlatform/professional-services-data-validator/blob/develop/docs/connections.md#teradata)
*   [Snowflake](https://github.com/GoogleCloudPlatform/professional-services-data-validator/blob/develop/docs/connections.md#snowflake)

The [Connections](https://github.com/GoogleCloudPlatform/professional-services-data-validator/blob/develop/docs/connections.md) page provides details about how to create
and list connections for the validation tool.

### Disclaimer
This is not an officially supported Google product. Please be aware that bugs may lurk, and that we reserve the right to make small backwards-incompatible changes. Feel free to open bugs or feature requests, or contribute directly
(see [CONTRIBUTING.md](https://github.com/GoogleCloudPlatform/professional-services-data-validator/blob/develop/CONTRIBUTING.md) for details).

## Installation

The [Installation](https://github.com/GoogleCloudPlatform/professional-services-data-validator/blob/develop/docs/installation.md) page describes the prerequisites and
setup steps needed to install and use the Data Validation Tool.

## Usage

Before using this tool, you will need to create connections to the source and
target tables. Once the connections are created, you can run validations on
those tables. Validation results can be printed to stdout (default) or outputted
to BigQuery (recommended). DVT also allows you to save or edit validation
configurations in a YAML file. This is useful for running common validations or
updating the configuration.

### Managing Connections

Before running validations, DVT requires setting up a source and target connection.
These connections can be stored locally or in a GCS directory. To create connections,
please review the [Connections](https://github.com/GoogleCloudPlatform/professional-services-data-validator/blob/develop/docs/connections.md) page.

### Running Validations

The CLI is the main interface to use this tool and it has several different
commands which can be used to create and run validations. Below are the command
syntax and options for running validations.

Alternatives to running DVT in the CLI include deploying DVT to Cloud Run, Cloud Functions, or Airflow
([Examples Here](https://github.com/GoogleCloudPlatform/professional-services-data-validator/tree/develop/samples)). See the [Validation Logic](https://github.com/GoogleCloudPlatform/professional-services-data-validator#validation-logic) section
to learn more about how DVT uses the CLI to generate SQL queries.

#### Column Validations

Below is the command syntax for column validations. To run a grouped column
validation, simply specify the `--grouped-columns` flag.

You can specify a list of string columns for aggregations in order to calculate
an aggregation over the `length(string_col)`. Similarly, you can specify timestamp
columns for aggregation over the `unix_seconds(timestamp_col)`. Running an aggregation
over all columns ('*') will only run over numeric columns, unless the
`--wildcard-include-string-len` or `--wildcard-include-timestamp` flags are present.

```
data-validation (--verbose or -v) (--log-level or -ll) validate column
  --source-conn or -sc SOURCE_CONN
                        Source connection details
                        See: *Data Source Configurations* section for each data source
  --target-conn or -tc TARGET_CONN
                        Target connection details
                        See: *Connections* section for each data source
  --tables-list or -tbls SOURCE_SCHEMA.SOURCE_TABLE=TARGET_SCHEMA.TARGET_TABLE
                        Comma separated list of tables in the form schema.table=target_schema.target_table
                        Target schema name and table name are optional.
                        i.e 'bigquery-public-data.new_york_citibike.citibike_trips'
  [--grouped-columns or -gc GROUPED_COLUMNS]
                        Comma separated list of columns for Group By i.e col_a,col_b
  [--primary-keys or -pk PRIMARY_KEYS]
                        Comma separated list of columns to use as primary keys
                        (Note) Only use with grouped column validation. See *Primary Keys* section. 
  [--count COLUMNS]     Comma separated list of columns for count or * for all columns
  [--sum COLUMNS]       Comma separated list of columns for sum or * for all numeric
  [--min COLUMNS]       Comma separated list of columns for min or * for all numeric
  [--max COLUMNS]       Comma separated list of columns for max or * for all numeric
  [--avg COLUMNS]       Comma separated list of columns for avg or * for all numeric
  [--std COLUMNS]       Comma separated list of columns for stddev_samp or * for all numeric
  [--bq-result-handler or -bqrh PROJECT_ID.DATASET.TABLE]
                        BigQuery destination for validation results. Defaults to stdout.
                        See: *Validation Reports* section
  [--service-account or -sa PATH_TO_SA_KEY]
                        Service account to use for BigQuery result handler output.
  [--wildcard-include-string-len or -wis]
                        If flag is present, include string columns in aggregation as len(string_col)
  [--wildcard-include-timestamp or -wit]
                        If flag is present, include timestamp columns in aggregation as unix_seconds(ts_col)
  [--cast-to-bigint or -ctb]
                        If flag is present, cast all int32 columns to int64 before aggregation
  [--filters SOURCE_FILTER:TARGET_FILTER]
                        Colon separated string values of source and target filters.
                        If target filter is not provided, the source filter will run on source and target tables.
                        See: *Filters* section
  [--config-file or -c CONFIG_FILE]
                        YAML Config File Path to be used for storing validations.
  [--threshold or -th THRESHOLD]
                        Float value. Maximum pct_difference allowed for validation to be considered a success. Defaults to 0.0
  [--labels or -l KEY1=VALUE1,KEY2=VALUE2]
                        Comma-separated key value pair labels for the run.
  [--format or -fmt]    Format for stdout output. Supported formats are (text, csv, json, table).
                        Defaults to table.
  [--filter-status or -fs STATUSES_LIST]
                        Comma separated list of statuses to filter the validation results. Supported statuses are (success, fail). If no list is provided, all statuses are returned.
```

The default aggregation type is a 'COUNT *'. If no aggregation flag (i.e count,
sum , min, etc.) is provided, the default aggregation will run.

The [Examples](https://github.com/GoogleCloudPlatform/professional-services-data-validator/blob/develop/docs/examples.md) page provides many examples of how a tool can be used to run powerful validations without writing any queries.

#### Row Validations

(Note: Row hash validation not supported for FileSystem connections. 
In addition, please note that SHA256 is not a supported function on Teradata systems.
If you wish to perform this comparison on Teradata you will need to
[deploy a UDF to perform the conversion](https://github.com/akuroda/teradata-udf-sha2/blob/master/src/sha256.c).)

Below is the command syntax for row validations. In order to run row level
validations you need to pass a `--primary-key` flag which defines what field(s)
the validation will be compared on, as well as either the `--comparison-fields` flag
or the `--hash` flag. See *Primary Keys* section

The `--comparison-fields` flag specifies the values (e.g. columns) whose raw values will be compared
based on the primary key join. The `--hash` flag will run a checksum across specified columns in
the table. This will include casting to string, sanitizing the data (ifnull, rtrim, upper), concatenating,
and finally hashing the row.


Under the hood, row validation uses
[Calculated Fields](https://github.com/GoogleCloudPlatform/professional-services-data-validator#calculated-fields) to
apply functions such as IFNULL() or RTRIM(). These can be edited in the YAML config to customize your row validation.

```
data-validation (--verbose or -v) (--log-level or -ll) validate row
  --source-conn or -sc SOURCE_CONN
                        Source connection details
                        See: *Data Source Configurations* section for each data source
  --target-conn or -tc TARGET_CONN
                        Target connection details
                        See: *Connections* section for each data source
  --tables-list or -tbls SOURCE_SCHEMA.SOURCE_TABLE=TARGET_SCHEMA.TARGET_TABLE
                        Comma separated list of tables in the form schema.table=target_schema.target_table
                        Target schema name and table name are optional.
                        i.e 'bigquery-public-data.new_york_citibike.citibike_trips'
  --primary-keys or -pk PRIMARY_KEYS
                        Comma separated list of columns to use as primary keys.  See *Primary Keys* section
  --comparison-fields or -comp-fields FIELDS
                        Comma separated list of columns to compare. Can either be a physical column or an alias
                        See: *Calculated Fields* section for details
  --hash COLUMNS        Comma separated list of columns to hash or * for all columns
  --concat COLUMNS      Comma separated list of columns to concatenate or * for all columns (use if a common hash function is not available between databases)
  [--bq-result-handler or -bqrh PROJECT_ID.DATASET.TABLE]
                        BigQuery destination for validation results. Defaults to stdout.
                        See: *Validation Reports* section
  [--service-account or -sa PATH_TO_SA_KEY]
                        Service account to use for BigQuery result handler output.
  [--filters SOURCE_FILTER:TARGET_FILTER]
                        Colon separated string values of source and target filters.
                        If target filter is not provided, the source filter will run on source and target tables.
                        See: *Filters* section
  [--config-file or -c CONFIG_FILE]
                        YAML Config File Path to be used for storing validations.
  [--labels or -l KEY1=VALUE1,KEY2=VALUE2]
                        Comma-separated key value pair labels for the run.
  [--format or -fmt]    Format for stdout output. Supported formats are (text, csv, json, table).
                        Defaults to table.
  [--use-random-row or -rr]
                        Finds a set of random rows of the first primary key supplied.
  [--random-row-batch-size or -rbs]
                        Row batch size used for random row filters (default 10,000).
  [--filter-status or -fs STATUSES_LIST]
                        Comma separated list of statuses to filter the validation results. Supported statuses are (success, fail). If no list is provided, all statuses are returned.
```
#### Generate Table Partitions for Large Table Row Validations

When performing row validations, Data Validation Tool brings each row into memory and can run into MemoryError. Below is the command syntax for generating table partitions in order to perform row validations on large tables to alleviate MemoryError. Each partition contains a range of primary key(s) and the ranges of keys across partitions are distinct. The partitions have nearly equal number of rows. See *Primary Keys* section

The command generates and stores multiple YAML configs that represent chunks of the large table using filters (`WHERE primary_key(s) >= X AND primary_key(s) < Y`). You can then run the configs in the directory serially (or in parallel in multiple containers, VMs) with the `data-validation configs run --config-dir PATH` command as described [here](https://github.com/GoogleCloudPlatform/professional-services-data-validator#yaml-configuration-files).

The command takes the same parameters as required for `Row Validation` *plus* a few parameters to support partitioning. Single and multiple primary keys are supported and keys can be of any indexable type, except for date and timestamp type. A parameter used in earlier versions, ```partition-key``` is no longer supported. 

```
data-validation (--verbose or -v) (--log-level or -ll) generate-table-partitions

  --source-conn or -sc SOURCE_CONN
                        Source connection details
                        See: *Data Source Configurations* section for each data source
  --target-conn or -tc TARGET_CONN
                        Target connection details
                        See: *Connections* section for each data source
  --tables-list or -tbls SOURCE_SCHEMA.SOURCE_TABLE=TARGET_SCHEMA.TARGET_TABLE
                        Comma separated list of tables in the form schema.table=target_schema.target_table
                        Target schema name and table name are optional.
                        i.e 'bigquery-public-data.new_york_citibike.citibike_trips'
  --primary-keys PRIMARY_KEYS, -pk PRIMARY_KEYS
                        Comma separated list of primary key columns 'col_a,col_b'.  See *Primary Keys* section
  --comparison-fields or -comp-fields FIELDS
                        Comma separated list of columns to compare. Can either be a physical column or an alias
                        See: *Calculated Fields* section for details
  --hash COLUMNS        Comma separated list of columns to hash or * for all columns
  --concat COLUMNS      Comma separated list of columns to concatenate or * for all columns (use if a common hash function is not available between databases)
  --config-dir CONFIG_DIR, -cdir CONFIG_DIR
                        Directory Path to store YAML Config Files
                        GCS: Provide a full gs:// path of the target directory. Eg: `gs://<BUCKET>/partitions_dir`
                        Local: Provide a relative path of the target directory. Eg: `partitions_dir`
  --partition-num [1-1000], -pn [1-1000]
                        Number of partitions/config files to generate
                        In case this value exceeds the row count of the source/target table, it will be decreased to max(source_row_count, target_row_count)
  [--filters SOURCE_FILTER:TARGET_FILTER]
                        Colon separated string values of source and target filters.
                        If target filter is not provided, the source filter will run on source and target tables.
                        See: *Filters* section
```
#### Schema Validations

Below is the syntax for schema validations. These can be used to compare case insensitive column names and
types between source and target.

Note: An exclamation point before a data type (`!string`) signifies the column is non-nullable or required.

```
data-validation (--verbose or -v) (--log-level or -ll) validate schema
  --source-conn or -sc SOURCE_CONN
                        Source connection details
                        See: *Data Source Configurations* section for each data source
  --target-conn or -tc TARGET_CONN
                        Target connection details
                        See: *Connections* section for each data source
  --tables-list or -tbls SOURCE_SCHEMA.SOURCE_TABLE=TARGET_SCHEMA.TARGET_TABLE
                        Comma separated list of tables in the form schema.table=target_schema.target_table
                        Target schema name and table name are optional.
                        e.g.: 'bigquery-public-data.new_york_citibike.citibike_trips'
  [--bq-result-handler or -bqrh PROJECT_ID.DATASET.TABLE]
                        BigQuery destination for validation results. Defaults to stdout.
                        See: *Validation Reports* section
  [--service-account or -sa PATH_TO_SA_KEY]
                        Service account to use for BigQuery result handler output.
  [--config-file or -c CONFIG_FILE]
                        YAML Config File Path to be used for storing validations.
  [--format or -fmt]    Format for stdout output. Supported formats are (text, csv, json, table).
                        Defaults  to table.
  [--filter-status or -fs STATUSES_LIST]
                        Comma separated list of statuses to filter the validation results. Supported statuses are (success, fail).
                        If no list is provided, all statuses are returned.
  [--exclusion-columns or -ec EXCLUSION_COLUMNS]
                        Comma separated list of columns to be excluded from the schema validation, e.g.: col_a,col_b.
  [--allow-list or -al ALLOW_LIST]
                        Comma separated list of data-type mappings of source and destination data sources which will be validated in case of missing data types in destination data source. e.g: "decimal(4,2):decimal(5,4),!string:string"
  [--allow-list-file ALLOW_LIST_FILE, -alf ALLOW_LIST_FILE]
                        YAML file containing default --allow-list mappings. Can be used in conjunction with --allow-list.
                        e.g.: samples/allow_list/oracle_to_bigquery.yaml or gs://dvt-allow-list-files/oracle_to_bigquery.yaml
                        See example files in samples/allow_list/.
```

#### Custom Query Column Validations

Below is the command syntax for custom query column validations.

```
data-validation (--verbose or -v) (--log-level or -ll) validate custom-query column
  --source-conn or -sc SOURCE_CONN
                        Source connection details
                        See: *Data Source Configurations* section for each data source
  --target-conn or -tc TARGET_CONN
                        Target connection details
                        See: *Connections* section for each data source
  --source-query SOURCE_QUERY, -sq SOURCE_QUERY
                        Source sql query
                        Either --source-query or --source-query-file must be provided
  --source-query-file  SOURCE_QUERY_FILE, -sqf SOURCE_QUERY_FILE
                        File containing the source sql commands
  --target-query TARGET_QUERY, -tq TARGET_QUERY
                        Target sql query
                        Either --target-query or --target-query-file must be provided
  --target-query-file TARGET_QUERY_FILE, -tqf TARGET_QUERY_FILE
                        File containing the target sql commands
  [--count COLUMNS]     Comma separated list of columns for count or * for all columns
  [--sum COLUMNS]       Comma separated list of columns for sum or * for all numeric
  [--min COLUMNS]       Comma separated list of columns for min or * for all numeric
  [--max COLUMNS]       Comma separated list of columns for max or * for all numeric
  [--avg COLUMNS]       Comma separated list of columns for avg or * for all numeric
<<<<<<< HEAD
  [--exclude-columns or -ec]   Flag to indicate the list of columns provided should be excluded and not included.
=======
  [--std COLUMNS]       Comma separated list of columns for stddev_samp or * for all numeric
>>>>>>> bb817010
  [--bq-result-handler or -bqrh PROJECT_ID.DATASET.TABLE]
                        BigQuery destination for validation results. Defaults to stdout.
                        See: *Validation Reports* section
  [--service-account or -sa PATH_TO_SA_KEY]
                        Service account to use for BigQuery result handler output.
  [--labels or -l KEY1=VALUE1,KEY2=VALUE2]
                        Comma-separated key value pair labels for the run.
  [--format or -fmt]    Format for stdout output. Supported formats are (text, csv, json, table).
                        Defaults to table.
  [--filter-status or -fs STATUSES_LIST]
                        Comma separated list of statuses to filter the validation results. Supported statuses are (success, fail). If no list is provided, all statuses are returned.
```

The default aggregation type is a 'COUNT *'. If no aggregation flag (i.e count,
sum , min, etc.) is provided, the default aggregation will run.

The [Examples](https://github.com/GoogleCloudPlatform/professional-services-data-validator/blob/develop/docs/examples.md)
page provides few examples of how this tool can be used to run custom query validations.


#### Custom Query Row Validations

(Note: Custom query row validation is not supported for FileSystem connections. Struct and array data types are not currently supported.)

Below is the command syntax for row validations. In order to run row level
validations you need to pass `--hash` flag which will specify the fields
of the custom query result that will be concatenated and hashed. The primary key should be included
in the SELECT statement of both source_query.sql and target_query.sql.  See *Primary Keys* section

Below is the command syntax for custom query row validations.

```
data-validation (--verbose or -v) (--log-level or -ll) validate custom-query row
  --source-conn or -sc SOURCE_CONN
                        Source connection details
                        See: *Data Source Configurations* section for each data source
  --target-conn or -tc TARGET_CONN
                        Target connection details
                        See: *Connections* section for each data source
  --source-query SOURCE_QUERY, -sq SOURCE_QUERY
                        Source sql query
                        Either --source-query or --source-query-file must be provided
  --source-query-file SOURCE_QUERY_FILE, -sqf SOURCE_QUERY_FILE
                        File containing the source sql commands
  --target-query TARGET_QUERY, -tq TARGET_QUERY
                        Target sql query
                        Either --target-query or --target-query-file must be provided
  --target-query-file TARGET_QUERY_FILE, -tqf TARGET_QUERY_FILE
                        File containing the target sql commands
  --comparison-fields or -comp-fields FIELDS
                        Comma separated list of columns to compare. Can either be a physical column or an alias
                        See: *Calculated Fields* section for details
  --hash '*'            '*' to hash all columns.
  --concat COLUMNS      Comma separated list of columns to concatenate or * for all columns
                        (use if a common hash function is not available between databases)
  --primary-key or -pk JOIN_KEY
                       Common column between source and target tables for join
  [--bq-result-handler or -bqrh PROJECT_ID.DATASET.TABLE]
                        BigQuery destination for validation results. Defaults to stdout.
                        See: *Validation Reports* section
  [--service-account or -sa PATH_TO_SA_KEY]
                        Service account to use for BigQuery result handler output.
  [--labels or -l KEY1=VALUE1,KEY2=VALUE2]
                        Comma-separated key value pair labels for the run.
  [--format or -fmt]    Format for stdout output. Supported formats are (text, csv, json, table).
                        Defaults to table.
  [--filter-status or -fs STATUSES_LIST]
                        Comma separated list of statuses to filter the validation results. Supported statuses are (success, fail). If no list is provided, all statuses are returned.
```

The [Examples](https://github.com/GoogleCloudPlatform/professional-services-data-validator/blob/develop/docs/examples.md)
page provides few examples of how this tool can be used to run custom query row validations.

#### Dry Run Validation

The `validate` command takes a `--dry-run` command line flag that prints source
and target SQL to stdout as JSON in lieu of performing a validation:

```
data-validation (--verbose or -v) (--log-level or -ll) validate
  [--dry-run or -dr]    Prints source and target SQL to stdout in lieu of performing a validation.
```

For example, this flag can be used as follows:

```shell
> data-validation validate --dry-run row \
  -sc my_bq_conn \
  -tc my_bq_conn \
  -tbls bigquery-public-data.new_york_citibike.citibike_stations \
  --primary-keys station_id \
  --hash '*'
{
    "source_query": "SELECT `hash__all`, `station_id`\nFROM ...",
    "target_query": "SELECT `hash__all`, `station_id`\nFROM ..."
}
```

### YAML Configuration Files

You can customize the configuration for any given validation by providing use
case specific CLI arguments or editing the YAML configuration file.

For example, the following command creates a YAML file for the validation of the
`new_york_citibike` table: `data-validation validate column -sc my_bq_conn -tc
my_bq_conn -tbls bigquery-public-data.new_york_citibike.citibike_trips -c
citibike.yaml`.

The vaildation config file is saved to the GCS path specified by the `PSO_DV_CONFIG_HOME`
env variable if that has been set; otherwise, it is saved to wherever the tool is run.

You can now edit the YAML file if, for example, the `new_york_citibike` table is
stored in datasets that have different names in the source and target systems.
Once the file is updated and saved, the following command runs the
validation:

```
data-validation (--verbose or -v) (--log-level or -ll) configs run -c citibike.yaml
```

You can also specify a directory to read from using the --config-dir (or -cdir) flag. All yaml files in that directory will be run as validations. Support both local and GCS paths. For example:
```
data-validation configs run -cdir ./my-validations/

OR

data-validation configs run -cdir gs://my-bucket/my-validations/
```

View the complete YAML file for a Grouped Column validation on the
[Examples](https://github.com/GoogleCloudPlatform/professional-services-data-validator/blob/develop/docs/examples.md#sample-yaml-config-grouped-column-validation) page.

You can view a list of all saved validation YAML files using `data-validation configs list`, and print a YAML config using `data-validation configs get -c citibike.yaml`.

### Validation Reports

The result handlers tell DVT where to store the results of
each validation. The tool can write the results of a validation run to Google
BigQuery or print to stdout (default). View the schema of the results
table [here](https://github.com/GoogleCloudPlatform/professional-services-data-validator/blob/develop/terraform/results_schema.json).

To output to BigQuery, simply include the `-bqrh` flag during a validation run
like so:
```
data-validation validate column
  -sc bq_conn
  -tc bq_conn
  -tbls bigquery-public-data.new_york_citibike.citibike_trips
  -bqrh project_id.dataset.table
  -sa service-acct@project.iam.gserviceaccount.com
```

### Ad Hoc SQL Exploration

There are many occasions where you need to explore a data source while running
validations. To avoid the need to open and install a new client, the CLI allows
you to run ad hoc queries.

```
data-validation query
  --conn or -c CONN
          The connection name to be queried
  --query or -q QUERY
          The raw query to run against the supplied connection
```

### Building Matched Table Lists

Creating the list of matched tables can be a hassle. We have added a feature
which may help you to match all of the tables together between source and
target. The `find-tables` command:

-   Pulls all tables in the source (applying a supplied `allowed-schemas` filter)
-   Pulls all tables from the target
-   Uses Jaro Similarity algorithm to match tables
-   Finally, it prints a JSON list of tables which can be a reference for the
    validation run config.

Note that our default value for the `score-cutoff` parameter is 1 and it seeks for identical matches. If no matches occur, reduce this value as deemed necessary. By using smaller numbers such as 0.7, 0.65 etc you can get more matches. For reference, we make use of [this jaro_similarity method](https://jamesturk.github.io/jellyfish/functions/#jaro-similarity) for the string comparison.

```
data-validation find-tables --source-conn source --target-conn target \
    --allowed-schemas pso_data_validator \
    --score-cutoff 1
```

### Using Beta CLI Features

There may be occasions we want to release a new CLI feature under a Beta flag.
Any features under Beta may or may not make their way to production. However, if
there is a Beta feature you wish to use than it can be accessed using the
following.

```
data-validation beta --help
```

#### [Beta] Deploy Data Validation as a Local Service

If you wish to use Data Validation as a Flask service, the following command
will help. This same logic is also expected to be used for Cloud Run, Cloud
Functions, and other deployment services.

`data-validation beta deploy`

## Validation Logic
### Aggregated Fields

Aggregate fields contain the SQL fields that you want to produce an aggregate
for. Currently the functions `COUNT()`, `AVG()`, `SUM()`, `MIN()`, `MAX()`,
and `STDDEV_SAMP()` are supported.

Here is a sample aggregate config:
```yaml
validations:
- aggregates:
    - field_alias: count
    source_column: null
    target_column: null
    type: count
    - field_alias: count__tripduration
    source_column: tripduration
    target_column: tripduration
    type: count
    - field_alias: sum__tripduration
    source_column: tripduration
    target_column: tripduration
    type: sum
```

If you are aggregating columns with large values, you can CAST() before aggregation
with calculated fields as shown in [this example](https://github.com/GoogleCloudPlatform/professional-services-data-validator/blob/develop/docs/examples.md#sample-yaml-with-calc-fields-cast-to-numeric-before-aggregation).

### Filters

Filters let you apply a WHERE statement to your validation query (ie. `SELECT *
FROM table WHERE created_at > 30 days ago AND region_id = 71;`). The filter is
written in the syntax of the given source.

Note that you are writing the query to execute, which does not have to match
between source and target as long as the results can be expected to align. If
the target filter is omitted, the source filter will run on both the source and
target tables.

### Primary Keys

In many cases, validations (e.g. count, min, max etc) produce one row per table. The comparison between the source
and target table is to compare the value for each column in the source with the value of the column in the target.
`grouped-columns` validation and `validate row` produce multiple rows per table. Data Validation Tool needs one or more columns to uniquely identify each row so the source and target can be compared. Data Validation Tool refers to these columns as primary keys. These do not need to be primary keys in the table. The only requirement is that the keys uniquely identify the row in the results.

### Grouped Columns

Grouped Columns contain the fields you want your aggregations to be broken out
by, e.g. `SELECT last_updated::DATE, COUNT(*) FROM my.table` will produce a
resultset that breaks down the count of rows per calendar date.

### Hash, Concat, and Comparison Fields

Row level validations can involve either a hash/checksum, concat, or comparison fields.
A hash validation (`--hash '*'`) will first sanitize the data with the following
operations on all or selected columns: CAST to string, IFNULL replace with a default
replacement string, RSTRIP, and UPPER. Then, it will CONCAT() the results
and run a SHA256() hash and compare the source and target results. Since each row will
be returned in the result set, it is recommended to utilize the `--use-random-row` feature
to validate a subset of the table.

Please note that SHA256 is not a supported function on Teradata systems. If you wish to perform
this comparison on Teradata you will need to [deploy a UDF to perform the conversion](https://github.com/akuroda/teradata-udf-sha2/blob/master/src/sha256.c).

The concat validation (`--concat '*'`) will do everything up until the hash. It will sanitize
and concatenate the specified columns, and then value compare the results.

Comparison field validations (`--comp-fields column`) involve an value comparison of the
column values. These values will be compared via a JOIN on their corresponding primary
key and will be evaluated for an exact match.

See hash and comparison field validations in the [Examples](https://github.com/GoogleCloudPlatform/professional-services-data-validator/blob/develop/docs/examples.md#run-a-row-hash-validation-for-all-rows) page.

### Calculated Fields

Sometimes direct comparisons are not feasible between databases due to
differences in how particular data types may be handled. These differences can
be resolved by applying functions to columns in the query itself.
Examples might include trimming whitespace from a string, converting strings to
a single case to compare case insensitivity, or rounding numeric types to a
significant figure.

Once a calculated field is defined, it can be referenced by other calculated
fields at any "depth" or higher. Depth controls how many subqueries are executed
in the resulting query. For example, with the following YAML config...

```yaml
- calculated_fields:
    - field_alias: rtrim_col_a
      source_calculated_columns: ['col_a']
      target_calculated_columns: ['col_a']
      type: rtrim
      depth: 0 # generated off of a native column
    - field_alias: ltrim_col_a
      source_calculated_columns: ['col_b']
      target_calculated_columns: ['col_b']
      type: ltrim
      depth: 0 # generated off of a native column
    - field_alias: concat_col_a_col_b
      source_calculated_columns: ['rtrim_col_a', 'ltrim_col_b']
      target_calculated_columns: ['rtrim_col_a', 'ltrim_col_b']
      type: concat
      depth: 1 # calculated one query above
```

is equivalent to the following SQL query...

```sql
SELECT
  CONCAT(rtrim_col_a, rtrim_col_b) AS concat_col_a_col_b
FROM (
  SELECT
      RTRIM(col_a) AS rtrim_col_a
    , LTRIM(col_b) AS ltrim_col_b
  FROM my.table
  ) as table_0
```

If you generate the config file for a row validation, you can see that it uses
calculated fields to generate the query. You can also use calculated fields
in column level validations to generate the length of a string, or cast
a INT field to BIGINT for aggregations.

See the [Examples page](https://github.com/GoogleCloudPlatform/professional-services-data-validator/blob/develop/docs/examples.md#sample-yaml-with-calc-fields-cast-to-numeric-before-aggregation) for a sample
cast to NUMERIC.

#### Custom Calculated Fields

DVT supports certain functions required for row hash validation natively (i.e. CAST() and CONCAT()),
which are listed in the CalculatedField() class methods in the [QueryBuilder](https://github.com/GoogleCloudPlatform/professional-services-data-validator/blob/develop/data_validation/query_builder/query_builder.py).

You can also specify custom functions (i.e. replace() or truncate()) from the Ibis expression
[API reference](https://ibis-project.org/reference/expressions/generic/). Keep in mind these will run
on both source and target systems. You will need to specify the Ibis API expression and the parameters
required, if any, with the 'params' block as shown below:

```yaml
- calculated_fields:
  - depth: 0
    field_alias: format_start_time
    source_calculated_columns:
    - start_time
    target_calculated_columns:
    - start_time
    type: custom
    ibis_expr: ibis.expr.types.TemporalValue.strftime
    params:
    - format_str: '%m%d%Y'
```

The above block references the [TemporalValue.strftime](https://ibis-project.org/reference/expressions/timestamps/#ibis.expr.types.temporal.TemporalValue.strftime) Ibis API expression.
See the [Examples page](https://github.com/GoogleCloudPlatform/professional-services-data-validator/blob/develop/docs/examples.md#sample-row-validation-yaml-with-custom-calc-field)
for a sample YAML with a custom calculated field.

## Contributing

Contributions are welcome. See the [Contributing guide](https://github.com/GoogleCloudPlatform/professional-services-data-validator/blob/develop/CONTRIBUTING.md) for details.<|MERGE_RESOLUTION|>--- conflicted
+++ resolved
@@ -310,11 +310,8 @@
   [--min COLUMNS]       Comma separated list of columns for min or * for all numeric
   [--max COLUMNS]       Comma separated list of columns for max or * for all numeric
   [--avg COLUMNS]       Comma separated list of columns for avg or * for all numeric
-<<<<<<< HEAD
   [--exclude-columns or -ec]   Flag to indicate the list of columns provided should be excluded and not included.
-=======
   [--std COLUMNS]       Comma separated list of columns for stddev_samp or * for all numeric
->>>>>>> bb817010
   [--bq-result-handler or -bqrh PROJECT_ID.DATASET.TABLE]
                         BigQuery destination for validation results. Defaults to stdout.
                         See: *Validation Reports* section
