--- conflicted
+++ resolved
@@ -548,36 +548,6 @@
 3.  You are done, you can reference the data source via the config.
 
     -   Config: {"source_type": "<RefName>", ...KV Values required in Client...}
-<<<<<<< HEAD
-
-## Deploy to Composer
-
-```
-#!/bin/bash
-
-export COMPOSER_ENV=""
-export LOCATION=""
-
-echo "Creating Composer Env: $COMPOSER_ENV"
-gcloud services enable composer.googleapis.com
-gcloud composer environments create $COMPOSER_ENV --location=$LOCATION --python-version=3
-
-echo "Updating Composer Env Reqs: $COMPOSER_ENV"
-# Composer builds Pandas and BigQuery for you, these should be stripped out
-cat requirements.txt | grep -v pandas | grep -v google-cloud-bigquery > temp_reqs.txt
-gcloud composer environments update $COMPOSER_ENV --location=$LOCATION --update-pypi-packages-from-file=temp_reqs.txt
-rm temp_reqs.txt
-
-# Deploy Package to Composer (the hacky way)
-echo "Rebuilding Data Validation Package in GCS"
-export GCS_BUCKET_PATH=$(gcloud composer environments describe $COMPOSER_ENV --location=$LOCATION | grep dagGcsPrefix | awk '{print $2;}')
-gsutil rm -r $GCS_BUCKET_PATH/data_validation
-gsutil cp -r data_validation $GCS_BUCKET_PATH/data_validation
-
-# Deploy Test DAG to Composer
-echo "Pushing Data Validation Test Operator to GCS"
-gsutil cp tests/test_data_validation_operators.py $GCS_BUCKET_PATH/
-```
 
 ### Using Beta CLI Features
 
@@ -598,9 +568,6 @@
 
 `data-validation beta deploy`
 
-=======
-    
->>>>>>> e3dd7ed1
 ## Contributing
 
 Contributions are welcome. See the [contributing guide](https://github.com/GoogleCloudPlatform/professional-services-data-validator/blob/develop/CONTRIBUTING.md) for
