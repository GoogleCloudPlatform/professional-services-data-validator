--- conflicted
+++ resolved
@@ -280,7 +280,6 @@
 
 2.  In third_party/ibis/ibis_addon/operations.py
 
-<<<<<<< HEAD
     -   Add the RawSQL operator to the data source registry (for custom filter
         support).
 
@@ -288,8 +287,6 @@
 
     -   Config: {"source_type": "<RefName>", ...KV Values required in Client...}
 
-=======
->>>>>>> 69c9f5c5
 ## Deploy to Composer
 
 ```
