--- conflicted
+++ resolved
@@ -437,14 +437,8 @@
 * you want to customize the configuration for any given validation OR
 * you want to run DVT at scale (i.e. row validations across many partitions)
 
-<<<<<<< HEAD
 We recommend generating YAML configs with the `--config-file <file-name>` flag when running a validation command, which supports
 GCS and local paths.
-=======
-We recommend generating YAML configs with the `--config-file <file-name>` flag when running a validation command. The validation
-config file is saved to the GCS path specified by the `PSO_DV_CONFIG_HOME` env variable if that has been set;
-otherwise, it is saved to wherever the tool is run.
->>>>>>> 98456431
 
 You can use the `data-validation configs` command to run and view YAMLs.
 
@@ -481,11 +475,7 @@
 
 In order to validate partitions concurrently, both the `--kube-completions` and `--config-dir` flags are required. The `--kube-completions` flag specifies that the validation is being run in indexed completion mode in Kubernetes or as multiple independent tasks in Cloud Run. The `--config-dir` flag will specify the directory with the YAML files to be executed in parallel. If you used `generate-table-partitions` to generate the YAMLs, this would be the directory where the partition files numbered `0000.yaml` to `<partition_num - 1>.yaml` are stored i.e (`my_config_dir/source_schema.source_table/`)
 
-<<<<<<< HEAD
 In order to run DVT in a container, you have to build a Docker image - [see instructions here](https://github.com/GoogleCloudPlatform/professional-services-data-validator/tree/develop/samples/docker#readme). You will also need to set the `PSO_DV_CONN_HOME` environment variable to point to a GCS directory where the connection configuration files are stored. In Cloud Run you can use the option `--set-env-vars` or `--update-env-vars` to pass [the environment variable](https://cloud.google.com/run/docs/configuring/services/environment-variables#setting). We recommend that you use the `bq-result-handler` to save your validation results to BigQuery. 
-=======
-In order to run DVT in a container, you have to build a Docker image - [see instructions here](https://github.com/GoogleCloudPlatform/professional-services-data-validator/tree/develop/samples/docker#readme). You will also need to set the `PSO_DV_CONFIG_HOME` environment variable to point to a GCS prefix where the connection configuration files are stored. In Cloud Run you can use the option `--set-env-vars` or `--update-env-vars` to pass [the environment variable](https://cloud.google.com/run/docs/configuring/services/environment-variables#setting). We recommend that you use the `bq-result-handler` to save your validation results to BigQuery.
->>>>>>> 98456431
 
 The Cloud Run and Kubernetes pods must run in a network with access to the database servers. Every Cloud Run job is associated with a [service account](https://cloud.google.com/run/docs/securing/service-identity). You need to ensure that this service account has access to Google Cloud Storage (to read connection configuration and YAML files) and BigQuery (to publish results). If you are using Kubernetes, you will need to use a service account with the same privileges as mentioned for Cloud Run. In Kubernetes, you will need to set up [workload identity](https://cloud.google.com/kubernetes-engine/docs/how-to/workload-identity) so the DVT container can impersonate the service account.
 
