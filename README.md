# Data Validation Tool

The Data Validation Tool is an open sourced Python CLI tool based on the
[Ibis framework](https://ibis-project.org/docs/3.0.2/)
that compares heterogeneous data source tables with multi-leveled validation
functions.

Data validation is a critical step in a data warehouse, database, or data lake
migration project where data from both the source and the target tables are
compared to ensure they are matched and correct after each migration step
(e.g. data and schema migration, SQL script translation, ETL migration, etc.).
The Data Validation Tool (DVT) provides an automated and repeatable solution to
perform this task.

DVT supports the following validations:
* Column validation (count, sum, avg, min, max, group by)
* Row validation (BQ, Hive, Teradata, Oracle, SQL Server, Postgres only)
* Schema validation 
* Custom Query validation
* Ad hoc SQL exploration

DVT supports the following connection types:

*   [BigQuery](https://github.com/GoogleCloudPlatform/professional-services-data-validator/blob/develop/docs/connections.md#google-bigquery)
*   [DB2](https://github.com/GoogleCloudPlatform/professional-services-data-validator/blob/develop/docs/connections.md#db2)
*   [FileSystem](https://github.com/GoogleCloudPlatform/professional-services-data-validator/blob/develop/docs/connections.md#filesystem)
*   [Hive](https://github.com/GoogleCloudPlatform/professional-services-data-validator/blob/develop/docs/connections.md#hive)
*   [Impala](https://github.com/GoogleCloudPlatform/professional-services-data-validator/blob/develop/docs/connections.md#impala)
*   [MSSQL](https://github.com/GoogleCloudPlatform/professional-services-data-validator/blob/develop/docs/connections.md#mssql-server)
*   [MySQL](https://github.com/GoogleCloudPlatform/professional-services-data-validator/blob/develop/docs/connections.md#mysql)
*   [Oracle](https://github.com/GoogleCloudPlatform/professional-services-data-validator/blob/develop/docs/connections.md#oracle)
*   [Postgres](https://github.com/GoogleCloudPlatform/professional-services-data-validator/blob/develop/docs/connections.md#postgres)
*   [Redshift](https://github.com/GoogleCloudPlatform/professional-services-data-validator/blob/develop/docs/connections.md#redshift)
*   [Spanner](https://github.com/GoogleCloudPlatform/professional-services-data-validator/blob/develop/docs/connections.md#google-spanner)
*   [Teradata](https://github.com/GoogleCloudPlatform/professional-services-data-validator/blob/develop/docs/connections.md#teradata)

The [Connections](https://github.com/GoogleCloudPlatform/professional-services-data-validator/blob/develop/docs/connections.md) page provides details about how to create
and list connections for the validation tool.

### Disclaimer
This is not an officially supported Google product. Please be aware that bugs may lurk, and that we reserve the right to make small backwards-incompatible changes. Feel free to open bugs or feature requests, or contribute directly 
(see [CONTRIBUTING.md](https://github.com/GoogleCloudPlatform/professional-services-data-validator/blob/develop/CONTRIBUTING.md) for details).

## Installation

The [Installation](https://github.com/GoogleCloudPlatform/professional-services-data-validator/blob/develop/docs/installation.md) page describes the prerequisites and
setup steps needed to install and use the Data Validation Tool.

## Usage

Before using this tool, you will need to create connections to the source and
target tables. Once the connections are created, you can run validations on
those tables. Validation results can be printed to stdout (default) or outputted
to BigQuery (recommended). DVT also allows you to save or edit validation
configurations in a YAML file. This is useful for running common validations or
updating the configuration.

### Managing Connections

Before running validations, DVT requires setting up a source and target connection.
These connections can be stored locally or in a GCS directory. To create connections,
please review the [Connections](https://github.com/GoogleCloudPlatform/professional-services-data-validator/blob/develop/docs/connections.md) page.

### Running Validations

The CLI is the main interface to use this tool and it has several different
commands which can be used to create and run validations. Below are the command
syntax and options for running validations.

Alternatives to running DVT in the CLI include deploying DVT to Cloud Run, Cloud Functions, or Airflow
([Examples Here](https://github.com/GoogleCloudPlatform/professional-services-data-validator/tree/develop/samples)). See the [Validation Logic](https://github.com/GoogleCloudPlatform/professional-services-data-validator#validation-logic) section
to learn more about how DVT uses the CLI to generate SQL queries.

#### Column Validations

Below is the command syntax for column validations. To run a grouped column
validation, simply specify the `--grouped-columns` flag.

You can specify a list of string columns for aggregations in order to calculate
an aggregation over the `length(string_col)`. Running an aggregation 
over all columns ('*') will only run over numeric columns, unless the
`--wildcard-include-string-len` flag is present.

```
data-validation (--verbose or -v) (--log-level or -ll) validate column
  --source-conn or -sc SOURCE_CONN
                        Source connection details
                        See: *Data Source Configurations* section for each data source
  --target-conn or -tc TARGET_CONN
                        Target connection details
                        See: *Connections* section for each data source
  --tables-list or -tbls SOURCE_SCHEMA.SOURCE_TABLE=TARGET_SCHEMA.TARGET_TABLE
                        Comma separated list of tables in the form schema.table=target_schema.target_table
                        Target schema name and table name are optional.
                        i.e 'bigquery-public-data.new_york_citibike.citibike_trips'
  [--grouped-columns or -gc GROUPED_COLUMNS]
                        Comma separated list of columns for Group By i.e col_a,col_b
  [--primary-keys or -pk PRIMARY_KEYS]
                        Comma separated list of columns to use as primary keys
                        (Note) Only use with grouped column validation
  [--count COLUMNS]     Comma separated list of columns for count or * for all columns
  [--sum COLUMNS]       Comma separated list of columns for sum or * for all numeric
  [--min COLUMNS]       Comma separated list of columns for min or * for all numeric
  [--max COLUMNS]       Comma separated list of columns for max or * for all numeric
  [--avg COLUMNS]       Comma separated list of columns for avg or * for all numeric
  [--bq-result-handler or -bqrh PROJECT_ID.DATASET.TABLE]
                        BigQuery destination for validation results. Defaults to stdout.
                        See: *Validation Reports* section
  [--service-account or -sa PATH_TO_SA_KEY]
                        Service account to use for BigQuery result handler output.
  [--wildcard-include-string-len or -wis]
                        If flag is present, include string columns in aggregation as len(string_col)
  [--cast-to-bigint or -ctb]
                        If flag is present, cast all int32 columns to int64 before aggregation
  [--filters SOURCE_FILTER:TARGET_FILTER]
                        Colon separated string values of source and target filters.
                        If target filter is not provided, the source filter will run on source and target tables.
                        See: *Filters* section
  [--config-file or -c CONFIG_FILE]
                        YAML Config File Path to be used for storing validations.
  [--threshold or -th THRESHOLD]
                        Float value. Maximum pct_difference allowed for validation to be considered a success. Defaults to 0.0
  [--labels or -l KEY1=VALUE1,KEY2=VALUE2]
                        Comma-separated key value pair labels for the run.
  [--format or -fmt]    Format for stdout output. Supported formats are (text, csv, json, table).
                        Defaults to table.
```

The default aggregation type is a 'COUNT *'. If no aggregation flag (i.e count,
sum , min, etc.) is provided, the default aggregation will run.

The [Examples](https://github.com/GoogleCloudPlatform/professional-services-data-validator/blob/develop/docs/examples.md) page provides many examples of how a tool can be used to run powerful validations without writing any queries.

#### Row Validations

<<<<<<< HEAD
(Note: Row hash validation is currently supported for BigQuery, Teradata, Impala/Hive, Oracle, SQL Server, and Postgres.
Struct and array data types are not currently supported and random row is not yet supported for Oracle or SQL Server.
=======
(Note: Row hash validation is currently supported for BigQuery, Teradata, Impala/Hive, Oracle, and SQL Server.
Struct and array data types are not currently supported and random row is not yet supported for SQL Server.
>>>>>>> ac3460af
In addition, please note that SHA256 is not a supported function on Teradata systems. 
If you wish to perform this comparison on Teradata you will need to 
[deploy a UDF to perform the conversion](https://github.com/akuroda/teradata-udf-sha2/blob/master/src/sha256.c).)

Below is the command syntax for row validations. In order to run row level
validations you need to pass a `--primary-key` flag which defines what field(s)
the validation will be compared on, as well as either the `--comparison-fields` flag
or the `--hash` flag.

The `--comparison-fields` flag specifies the values (e.g. columns) whose raw values will be compared
based on the primary key join. The `--hash` flag will run a checksum across specified columns in
the table. This will include casting to string, sanitizing the data (ifnull, rtrim, upper), concatenating,
and finally hashing the row.


Under the hood, row validation uses
[Calculated Fields](https://github.com/GoogleCloudPlatform/professional-services-data-validator#calculated-fields) to
apply functions such as IFNULL() or RTRIM(). These can be edited in the YAML config to customize your row validation.

```
data-validation (--verbose or -v) (--log-level or -ll) validate row
  --source-conn or -sc SOURCE_CONN
                        Source connection details
                        See: *Data Source Configurations* section for each data source
  --target-conn or -tc TARGET_CONN
                        Target connection details
                        See: *Connections* section for each data source
  --tables-list or -tbls SOURCE_SCHEMA.SOURCE_TABLE=TARGET_SCHEMA.TARGET_TABLE
                        Comma separated list of tables in the form schema.table=target_schema.target_table
                        Target schema name and table name are optional.
                        i.e 'bigquery-public-data.new_york_citibike.citibike_trips'
  --primary-keys or -pk PRIMARY_KEYS
                        Comma separated list of columns to use as primary keys
  --comparison-fields or -comp-fields FIELDS
                        Comma separated list of columns to compare. Can either be a physical column or an alias
                        See: *Calculated Fields* section for details
  --hash COLUMNS        Comma separated list of columns to hash or * for all columns 
  [--bq-result-handler or -bqrh PROJECT_ID.DATASET.TABLE]
                        BigQuery destination for validation results. Defaults to stdout.
                        See: *Validation Reports* section
  [--service-account or -sa PATH_TO_SA_KEY]
                        Service account to use for BigQuery result handler output.
  [--filters SOURCE_FILTER:TARGET_FILTER]
                        Colon spearated string values of source and target filters.
                        If target filter is not provided, the source filter will run on source and target tables.
                        See: *Filters* section
  [--config-file or -c CONFIG_FILE]
                        YAML Config File Path to be used for storing validations.
  [--labels or -l KEY1=VALUE1,KEY2=VALUE2]
                        Comma-separated key value pair labels for the run.
  [--format or -fmt]    Format for stdout output. Supported formats are (text, csv, json, table).
                        Defaults to table.
  [--use-random-row or -rr]
                        Finds a set of random rows of the first primary key supplied.
  [--random-row-batch-size or -rbs]
                        Row batch size used for random row filters (default 10,000).
```

#### Schema Validations

Below is the syntax for schema validations. These can be used to compare case insensitive column names and
types between source and target.

```
data-validation (--verbose or -v) (--log-level or -ll) validate schema
  --source-conn or -sc SOURCE_CONN
                        Source connection details
                        See: *Data Source Configurations* section for each data source
  --target-conn or -tc TARGET_CONN
                        Target connection details
                        See: *Connections* section for each data source
  --tables-list or -tbls SOURCE_SCHEMA.SOURCE_TABLE=TARGET_SCHEMA.TARGET_TABLE
                        Comma separated list of tables in the form schema.table=target_schema.target_table
                        Target schema name and table name are optional.
                        i.e 'bigquery-public-data.new_york_citibike.citibike_trips'
  [--bq-result-handler or -bqrh PROJECT_ID.DATASET.TABLE]
                        BigQuery destination for validation results. Defaults to stdout.
                        See: *Validation Reports* section
  [--service-account or -sa PATH_TO_SA_KEY]
                        Service account to use for BigQuery result handler output.
  [--config-file or -c CONFIG_FILE]
                        YAML Config File Path to be used for storing validations.
  [--format or -fmt]    Format for stdout output. Supported formats are (text, csv, json, table).
                        Defaults  to table.
  [--exclusion-columns or -ec EXCLUSION_COLUMNS]
                        Comma separated list of columns to be excluded from the schema validation, i.e col_a,col_b.                    
```

#### Custom Query Column Validations

Below is the command syntax for custom query column validations.

```
data-validation (--verbose or -v) (--log-level or -ll) validate custom-query
  --source-conn or -sc SOURCE_CONN
                        Source connection details
                        See: *Data Source Configurations* section for each data source
  --target-conn or -tc TARGET_CONN
                        Target connection details
                        See: *Connections* section for each data source
  --tables-list or -tbls SOURCE_SCHEMA.SOURCE_TABLE=TARGET_SCHEMA.TARGET_TABLE
                        Comma separated list of tables in the form schema.table=target_schema.target_table
                        Target schema name and table name are optional.
                        i.e 'bigquery-public-data.new_york_citibike.citibike_trips'
  --custom-query-type CUSTOM_QUERY_TYPE, -cqt CUSTOM_QUERY_TYPE
                        Type of custom query validation: ('row'|'column')
                        Enter 'column' for custom query column validation
  --source-query-file  SOURCE_QUERY_FILE, -sqf SOURCE_QUERY_FILE
                        File containing the source sql commands
  --target-query-file TARGET_QUERY_FILE, -tqf TARGET_QUERY_FILE
                        File containing the target sql commands
  [--count COLUMNS]     Comma separated list of columns for count or * for all columns
  [--sum COLUMNS]       Comma separated list of columns for sum or * for all numeric
  [--min COLUMNS]       Comma separated list of columns for min or * for all numeric
  [--max COLUMNS]       Comma separated list of columns for max or * for all numeric
  [--avg COLUMNS]       Comma separated list of columns for avg or * for all numeric
  [--bq-result-handler or -bqrh PROJECT_ID.DATASET.TABLE]
                        BigQuery destination for validation results. Defaults to stdout.
                        See: *Validation Reports* section
  [--service-account or -sa PATH_TO_SA_KEY]
                        Service account to use for BigQuery result handler output.
  [--labels or -l KEY1=VALUE1,KEY2=VALUE2]
                        Comma-separated key value pair labels for the run.
  [--format or -fmt]    Format for stdout output. Supported formats are (text, csv, json, table).
                        Defaults to table.
```

The default aggregation type is a 'COUNT *'. If no aggregation flag (i.e count,
sum , min, etc.) is provided, the default aggregation will run.

The [Examples](https://github.com/GoogleCloudPlatform/professional-services-data-validator/blob/develop/docs/examples.md)
page provides few examples of how this tool can be used to run custom query validations.


#### Custom Query Row Validations 

(Note: Row hash validation is currently only supported for BigQuery, Teradata, and
Impala/Hive. Struct and array data types are not currently supported.)

Below is the command syntax for row validations. In order to run row level
validations you need to pass `--hash` flag which will specify the fields
of the custom query result that will be concatenated and hashed. The primary key should be included
in the SELECT statement of both source_query.sql and target_query.sql

Below is the command syntax for custom query row validations.

```
data-validation (--verbose or -v) (--log-level or -ll) validate custom-query
  --source-conn or -sc SOURCE_CONN
                        Source connection details
                        See: *Data Source Configurations* section for each data source
  --target-conn or -tc TARGET_CONN
                        Target connection details
                        See: *Connections* section for each data source
  --tables-list or -tbls SOURCE_SCHEMA.SOURCE_TABLE=TARGET_SCHEMA.TARGET_TABLE
                        Comma separated list of tables in the form schema.table=target_schema.target_table
                        Target schema name and table name are optional.
                        i.e 'bigquery-public-data.new_york_citibike.citibike_trips'
  --custom-query-type CUSTOM_QUERY_TYPE, -cqt CUSTOM_QUERY_TYPE
                        Type of custom query validation: ('row'|'column')
                        Enter 'row' for custom query column validation
  --source-query-file SOURCE_QUERY_FILE, -sqf SOURCE_QUERY_FILE
                        File containing the source sql commands
  --target-query-file TARGET_QUERY_FILE, -tqf TARGET_QUERY_FILE
                        File containing the target sql commands
  --hash '*'            '*' to hash all columns.
  --primary-key or -pk JOIN_KEY
                       Common column between source and target tables for join
  [--bq-result-handler or -bqrh PROJECT_ID.DATASET.TABLE]
                        BigQuery destination for validation results. Defaults to stdout.
                        See: *Validation Reports* section
  [--service-account or -sa PATH_TO_SA_KEY]
                        Service account to use for BigQuery result handler output.
  [--labels or -l KEY1=VALUE1,KEY2=VALUE2]
                        Comma-separated key value pair labels for the run.
  [--format or -fmt]    Format for stdout output. Supported formats are (text, csv, json, table).
                        Defaults to table.
```

The [Examples](https://github.com/GoogleCloudPlatform/professional-services-data-validator/blob/develop/docs/examples.md)
page provides few examples of how this tool can be used to run custom query row validations.

### YAML Configuration Files

You can customize the configuration for any given validation by providing use
case specific CLI arguments or editing the YAML configuration file.

For example, the following command creates a YAML file for the validation of the
`new_york_citibike` table: `data-validation validate column -sc my_bq_conn -tc
my_bq_conn -tbls bigquery-public-data.new_york_citibike.citibike_trips -c
citibike.yaml`. 

The vaildation config file is saved to the GCS path specified by the `PSO_DV_CONFIG_HOME`
env variable if that has been set; otherwise, it is saved to wherever the tool is run. 

You can now edit the YAML file if, for example, the `new_york_citibike` table is
stored in datasets that have different names in the source and target systems.
Once the file is updated and saved, the following command runs the
validation:

```
data-validation (--verbose or -v) (--log-level or -ll) configs run -c citibike.yaml
```

View the complete YAML file for a Grouped Column validation on the
[Examples](https://github.com/GoogleCloudPlatform/professional-services-data-validator/blob/develop/docs/examples.md#sample-yaml-config-grouped-column-validation) page.

You can view a list of all saved validation YAML files using `data-validation configs list`, and print a YAML config using `data-validation configs get -c citibike.yaml`. 

### Validation Reports

The result handlers tell DVT where to store the results of
each validation. The tool can write the results of a validation run to Google
BigQuery or print to stdout (default). View the schema of the results 
table [here](https://github.com/GoogleCloudPlatform/professional-services-data-validator/blob/develop/terraform/results_schema.json).

To output to BigQuery, simply include the `-bqrh` flag during a validation run
like so:
```
data-validation validate column
  -sc bq_conn
  -tc bq_conn
  -tbls bigquery-public-data.new_york_citibike.citibike_trips
  -bqrh project_id.dataset.table
  -sa service-acct@project.iam.gserviceaccount.com
```

### Ad Hoc SQL Exploration

There are many occasions where you need to explore a data source while running
validations. To avoid the need to open and install a new client, the CLI allows
you to run ad hoc queries.

```
data-validation query
  --conn or -c CONN
          The connection name to be queried
  --query or -q QUERY
          The raw query to run against the supplied connection
```

### Building Matched Table Lists

Creating the list of matched tables can be a hassle. We have added a feature
which may help you to match all of the tables together between source and
target. The find-tables tool:

-   Pulls all tables in the source (applying a supplied allowed-schemas filter)
-   Pulls all tables from the target
-   Uses Levenshtein distance to match tables
-   Finally, it prints a JSON list of tables which can be a reference for the
    validation run config.

Note that our score cutoff default is a 0.8, which was manually tested to be an
accurate value. If no matches occur, reduce this value.

```
data-validation find-tables --source-conn source --target-conn target \
    --allowed-schemas pso_data_validator \
    --score-cutoff 0.8
```

### Using Beta CLI Features

There may be occasions we want to release a new CLI feature under a Beta flag.
Any features under Beta may or may not make their way to production. However, if
there is a Beta feature you wish to use than it can be accessed using the
following.

```
data-validation beta --help
```

#### [Beta] Deploy Data Validation as a Local Service

If you wish to use Data Validation as a Flask service, the following command
will help. This same logic is also expected to be used for Cloud Run, Cloud
Functions, and other deployment services.

`data-validation beta deploy`

## Validation Logic
### Aggregated Fields

Aggregate fields contain the SQL fields that you want to produce an aggregate
for. Currently the functions `COUNT()`, `AVG()`, `SUM()`, `MIN()`, and `MAX()`
are supported.

Here is a sample aggregate config:
```
validations:
- aggregates:
    - field_alias: count
    source_column: null
    target_column: null
    type: count
    - field_alias: count__tripduration
    source_column: tripduration
    target_column: tripduration
    type: count
    - field_alias: sum__tripduration
    source_column: tripduration
    target_column: tripduration
    type: sum
```

If you are aggregating columns with large values, you can CAST() before aggregation
with calculated fields as shown in [this example](https://github.com/GoogleCloudPlatform/professional-services-data-validator/blob/develop/docs/examples.md#sample-yaml-with-calc-fields-cast-to-numeric-before-aggregation).

### Filters

Filters let you apply a WHERE statement to your validation query (ie. `SELECT *
FROM table WHERE created_at > 30 days ago AND region_id = 71;`). The filter is
written in the syntax of the given source.

Note that you are writing the query to execute, which does not have to match
between source and target as long as the results can be expected to align. If
the target filter is omitted, the source filter will run on both the source and
target tables.

### Grouped Columns

Grouped Columns contain the fields you want your aggregations to be broken out
by, e.g. `SELECT last_updated::DATE, COUNT(*) FROM my.table` will produce a
resultset that breaks down the count of rows per calendar date.

### Hash and Comparison Fields

Row level validations can involve either a hash/checksum or comparison fields.
A hash validation (`--hash '*'`) will first sanitize the data with the following
operations on all or selected columns: CAST to string, IFNULL replace with a default
replacement string, RSTRIP, and UPPER. Then, it will CONCAT() the results
and run a SHA256() hash and compare the source and target results. Since each row will
be returned in the result set, it is recommended to utilize the `--use-random-row` feature
to validate a subset of the table.

Please note that SHA256 is not a supported function on teradata systems. If you wish to perform
this comparison on teradata you will need to [deploy a UDF to perform the conversion](https://github.com/akuroda/teradata-udf-sha2/blob/master/src/sha256.c).

Comparison field validations (`--comp-fields column`) involve an value comparison of the
column values. These values will be compared via a JOIN on their corresponding primary
key and will be evaluated for an exact match.

See hash and comparison field validations in the [Examples](https://github.com/GoogleCloudPlatform/professional-services-data-validator/blob/develop/docs/examples.md#run-a-row-hash-validation-for-all-rows) page.

### Calculated Fields

Sometimes direct comparisons are not feasible between databases due to
differences in how particular data types may be handled. These differences can
be resolved by applying functions to columns in the query itself.
Examples might include trimming whitespace from a string, converting strings to
a single case to compare case insensitivity, or rounding numeric types to a
significant figure.

Once a calculated field is defined, it can be referenced by other calculated
fields at any "depth" or higher. Depth controls how many subqueries are executed
in the resulting query. For example, with the following YAML config...

```
- calculated_fields:
    - field_alias: rtrim_col_a
      source_calculated_columns: ['col_a']
      target_calculated_columns: ['col_a']
      type: rtrim
      depth: 0 # generated off of a native column
    - field_alias: ltrim_col_a
      source_calculated_columns: ['col_b']
      target_calculated_columns: ['col_b']
      type: ltrim
      depth: 0 # generated off of a native column
    - field_alias: concat_col_a_col_b
      source_calculated_columns: ['rtrim_col_a', 'ltrim_col_b']
      target_calculated_columns: ['rtrim_col_a', 'ltrim_col_b']
      type: concat
      depth: 1 # calculated one query above
```

is equivalent to the following SQL query...

```
SELECT
  CONCAT(rtrim_col_a, rtrim_col_b) AS concat_col_a_col_b
FROM (
  SELECT
      RTRIM(col_a) AS rtrim_col_a
    , LTRIM(col_b) AS ltrim_col_b
  FROM my.table
  ) as table_0
```

If you generate the config file for a row validation, you can see that it uses
calculated fields to generate the query. You can also use calculated fields
in column level validations to generate the length of a string, or cast
a INT field to BIGINT for aggregations. 

See the [Examples page](https://github.com/GoogleCloudPlatform/professional-services-data-validator/blob/develop/docs/examples.md#sample-yaml-with-calc-fields-cast-to-numeric-before-aggregation) for a sample
cast to NUMERIC.

## Contributing

Contributions are welcome. See the [Contributing guide](https://github.com/GoogleCloudPlatform/professional-services-data-validator/blob/develop/CONTRIBUTING.md) for details.<|MERGE_RESOLUTION|>--- conflicted
+++ resolved
@@ -133,13 +133,7 @@
 
 #### Row Validations
 
-<<<<<<< HEAD
-(Note: Row hash validation is currently supported for BigQuery, Teradata, Impala/Hive, Oracle, SQL Server, and Postgres.
-Struct and array data types are not currently supported and random row is not yet supported for Oracle or SQL Server.
-=======
-(Note: Row hash validation is currently supported for BigQuery, Teradata, Impala/Hive, Oracle, and SQL Server.
-Struct and array data types are not currently supported and random row is not yet supported for SQL Server.
->>>>>>> ac3460af
+(Note: Row hash validation is currently supported for BigQuery, Teradata, Impala/Hive, Oracle, SQL Server, and Postgres. Struct and array data types are not currently supported and random row is not yet supported for SQL Server.
 In addition, please note that SHA256 is not a supported function on Teradata systems. 
 If you wish to perform this comparison on Teradata you will need to 
 [deploy a UDF to perform the conversion](https://github.com/akuroda/teradata-udf-sha2/blob/master/src/sha256.c).)
