# Copyright 2020 Google LLC
#
# Licensed under the Apache License, Version 2.0 (the "License");
# you may not use this file except in compliance with the License.
# You may obtain a copy of the License at
#
#      http://www.apache.org/licenses/LICENSE-2.0
#
# Unless required by applicable law or agreed to in writing, software
# distributed under the License is distributed on an "AS IS" BASIS,
# WITHOUT WARRANTIES OR CONDITIONS OF ANY KIND, either express or implied.
# See the License for the specific language governing permissions and
# limitations under the License.

"""Configuration for test sessions.

This is a configuration file for use with `nox <https://nox.thea.codes/>`__.

This configuration is modelled after the one for the `google-cloud-biguery
<https://github.com/googleapis/python-bigquery/blob/master/noxfile.py>`__
package.
"""

import os
import random

import nox


# Python version used for linting.
DEFAULT_PYTHON_VERSION = "3.9"

# Python versions used for testing.
PYTHON_VERSIONS = ["3.7", "3.8", "3.9"]

BLACK_PATHS = ("data_validation", "samples", "tests", "noxfile.py", "setup.py")
LINT_PACKAGES = ["flake8", "black==22.3.0"]


def _setup_session_requirements(session, extra_packages=[]):
    """Install requirements for nox tests."""

    session.install("--upgrade", "pip", "pytest", "pytest-cov", "wheel")
    session.install("-e", ".")

    if extra_packages:
        session.install(*extra_packages)


@nox.session(python=PYTHON_VERSIONS, venv_backend="venv")
def unit(session):
    # Install all test dependencies, then install local packages in-place.
    _setup_session_requirements(session, extra_packages=["pyfakefs==4.3.3"])

    # Run py.test against the unit tests.
    session.run(
        "py.test",
        "--quiet",
        "--cov=data_validation",
        "--cov=tests.unit",
        "--cov-append",
        "--cov-config=.coveragerc",
        "--cov-report=term",
        os.path.join("tests", "unit"),
        env={"PSO_DV_CONFIG_HOME": ""},
        *session.posargs,
    )


@nox.session(venv_backend="venv")
def unit_small(session):
    unit(session)


@nox.session(python=PYTHON_VERSIONS, venv_backend="venv")
def samples(session):
    """Run the snippets test suite."""

    # Sanity check: Only run snippets tests if the environment variable is set.
    if not os.environ.get("GOOGLE_APPLICATION_CREDENTIALS", ""):
        session.skip("Credentials must be set via environment variable.")

    # Install all test dependencies, then install local packages in place.
    _setup_session_requirements(session)

    # Run pytest against the samples tests.
    session.run("pytest", "samples", *session.posargs)


@nox.session(python=DEFAULT_PYTHON_VERSION, venv_backend="venv")
def lint(session):
    """Run linters.
    Returns a failure if the linters find linting errors or sufficiently
    serious code quality issues.
    """

<<<<<<< HEAD
    _setup_session_requirements(session, extra_packages=["flake8", "black==22.3.0"])
=======
    _setup_session_requirements(session, extra_packages=LINT_PACKAGES)

>>>>>>> 20510395
    session.install("--upgrade", "pip", "wheel")
    session.run("flake8", "data_validation")
    session.run("flake8", "tests")
    session.run("black", "--check", *BLACK_PATHS)
    session.run("python", "setup.py", "check", "--strict")


@nox.session(python=DEFAULT_PYTHON_VERSION, venv_backend="venv")
def blacken(session):
    """Run black.
    Format code to uniform standard.
    """
    # Pin a specific version of black, so that the linter doesn't conflict with
    # contributors.
<<<<<<< HEAD
    session.install("black==22.3.0")
=======
    _setup_session_requirements(session, extra_packages=LINT_PACKAGES)
>>>>>>> 20510395
    session.run("black", *BLACK_PATHS)


@nox.session(python=random.choice(PYTHON_VERSIONS), venv_backend="venv")
def integration_mysql(session):
    """Run MySQL integration tests.
    Ensure MySQL validation is running as expected.
    """
    # Pin a specific version of black, so that the linter doesn't conflict with
    # contributors.
    _setup_session_requirements(session, extra_packages=[])

    test_path = "tests/system/data_sources/test_mysql.py"
    expected_env_vars = ["MYSQL_HOST", "MYSQL_PASSWORD"]
    for env_var in expected_env_vars:
        if not os.environ.get(env_var, ""):
            raise Exception("Expected Env Var: %s" % env_var)

    session.run("pytest", test_path, *session.posargs)


@nox.session(python=random.choice(PYTHON_VERSIONS), venv_backend="venv")
def integration_postgres(session):
    """Run Postgres integration tests.
    Ensure Postgres validation is running as expected.
    """
    # Pin a specific version of black, so that the linter doesn't conflict with
    # contributors.
    _setup_session_requirements(session, extra_packages=[])

    test_path = "tests/system/data_sources/test_postgres.py"
    expected_env_vars = ["PROJECT_ID", "POSTGRES_PASSWORD", "CLOUD_SQL_CONNECTION"]
    for env_var in expected_env_vars:
        if not os.environ.get(env_var, ""):
            raise Exception("Expected Env Var: %s" % env_var)

    session.run("pytest", test_path, *session.posargs)


@nox.session(python=random.choice(PYTHON_VERSIONS), venv_backend="venv")
def integration_sql_server(session):
    """Run SQL Server integration tests.
    Ensure SQL Server validation is running as expected.
    """
    # Pin a specific version of black, so that the linter doesn't conflict with
    # contributors.
    _setup_session_requirements(session, extra_packages=["pyodbc"])

    test_path = "tests/system/data_sources/test_sql_server.py"
    expected_env_vars = ["PROJECT_ID", "SQL_SERVER_PASSWORD", "CLOUD_SQL_CONNECTION"]
    for env_var in expected_env_vars:
        if not os.environ.get(env_var, ""):
            raise Exception("Expected Env Var: %s" % env_var)

    session.run("pytest", test_path, *session.posargs)


@nox.session(python=random.choice(PYTHON_VERSIONS), venv_backend="venv")
def integration_bigquery(session):
    """Run BigQuery integration tests.
    Ensure BigQuery validation is running as expected.
    """
    _setup_session_requirements(session, extra_packages=[])

    test_path = "tests/system/data_sources/test_bigquery.py"
    env_vars = {"PROJECT_ID": os.environ.get("PROJECT_ID", "pso-kokoro-resources")}
    for env_var in env_vars:
        if not env_vars[env_var]:
            raise Exception("Expected Env Var: %s" % env_var)

    session.run("pytest", test_path, env=env_vars, *session.posargs)


@nox.session(python=random.choice(PYTHON_VERSIONS), venv_backend="venv")
def integration_spanner(session):
    """Run Spanner integration tests.
    Ensure Spanner validation is running as expected.
    """
    _setup_session_requirements(session, extra_packages=[])

    expected_env_vars = ["PROJECT_ID"]
    for env_var in expected_env_vars:
        if not os.environ.get(env_var, ""):
            raise Exception("Expected Env Var: %s" % env_var)

    session.run("pytest", "third_party/ibis/ibis_cloud_spanner/tests", *session.posargs)
    session.run("pytest", "tests/system/data_sources/test_spanner.py", *session.posargs)


@nox.session(python=PYTHON_VERSIONS, venv_backend="venv")
def integration_teradata(session):
    """Run Teradata integration tests.
    Ensure Teradata validation is running as expected.
    """
    _setup_session_requirements(session, extra_packages=["teradatasql"])

    expected_env_vars = ["PROJECT_ID", "TERADATA_PASSWORD", "TERADATA_HOST"]
    for env_var in expected_env_vars:
        if not os.environ.get(env_var, ""):
            raise Exception("Expected Env Var: %s" % env_var)

    session.run(
        "pytest", "tests/system/data_sources/test_teradata.py", *session.posargs
    )


@nox.session(python=random.choice(PYTHON_VERSIONS), venv_backend="venv")
def integration_state(session):
    """Run StateManager integration tests.
    Ensure the StateManager is running as expected.
    """
    _setup_session_requirements(session, extra_packages=[])

    test_path = "tests/system/test_state_manager.py"
    session.run("pytest", test_path, *session.posargs)<|MERGE_RESOLUTION|>--- conflicted
+++ resolved
@@ -94,12 +94,8 @@
     serious code quality issues.
     """
 
-<<<<<<< HEAD
-    _setup_session_requirements(session, extra_packages=["flake8", "black==22.3.0"])
-=======
     _setup_session_requirements(session, extra_packages=LINT_PACKAGES)
 
->>>>>>> 20510395
     session.install("--upgrade", "pip", "wheel")
     session.run("flake8", "data_validation")
     session.run("flake8", "tests")
@@ -114,11 +110,8 @@
     """
     # Pin a specific version of black, so that the linter doesn't conflict with
     # contributors.
-<<<<<<< HEAD
-    session.install("black==22.3.0")
-=======
+
     _setup_session_requirements(session, extra_packages=LINT_PACKAGES)
->>>>>>> 20510395
     session.run("black", *BLACK_PATHS)
 
 
